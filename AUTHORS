The following authors have all licensed their contributions to Emscripten
under the licensing terms detailed in LICENSE.

(Authors keep copyright of their contributions, of course; they just grant
a license to everyone to use it as detailed in LICENSE.)

* Alon Zakai <alonzakai@gmail.com> (copyright owned by Mozilla Foundation)
* Tim Dawborn <tim.dawborn@gmail.com>
* Max Shawabkeh <max99x@gmail.com>
* Sigmund Vik <sigmund_vik@yahoo.com>
* Jeff Terrace <jterrace@gmail.com>
* Benoit Tremblay <trembl.ben@gmail.com>
* Andreas Bergmeier <abergmeier@gmx.net>
* Ben Schwartz <bens@alum.mit.edu>
* David Claughton <dave@eclecticdave.com>
* David Yip <yipdw@member.fsf.org>
* Julien Hamaide <julien.hamaide@gmail.com>
* Ehsan Akhgari <ehsan.akhgari@gmail.com> (copyright owned by Mozilla Foundation)
* Adrian Taylor <adrian@macrobug.com>
* Richard Assar <richard.assar@gmail.com>
* Nathan Hammond <emscripten@nathanhammond.com>
* Behdad Esfahbod <behdad@behdad.org>
* David Benjamin <davidben@mit.edu>
* Pierre Renaux <pierre@talansoft.com>
* Brian Anderson <banderson@mozilla.com>
* Jon Bardin <diclophis@gmail.com>
* Jukka Jylänki <jujjyl@gmail.com>
* Aleksander Guryanov <caiiiycuk@gmail.com>
* Chad Austin <chad@chadaustin.me> (copyright owned by IMVU)
* nandhp <nandhp@gmail.com>
* YeZhongWen <linghuye2.0@gmail.com>
* Xingxing Pan <forandom@gmail.com>
* Justin Kerk <dopefishjustin@gmail.com>
* Andrea Bedini <andrea.bedini@gmail.com>
* James Pike <totoro.friend@chilon.net>
* Mokhtar Naamani <mokhtar.naamani@gmail.com>
* Benjamin Stover <benjamin.stover@gmail.com>
* Riccardo Magliocchetti <riccardo.magliocchetti@gmail.com>
* Janus Troelsen <janus.troelsen@stud.tu-darmstadt.de>
* Lars Schneider <lars.schneider@autodesk.com> (copyright owned by Autodesk, Inc.)
* Joel Martin <github@martintribe.org>
* Manuel Wellmann <manuel.wellmann@autodesk.com> (copyright owned by Autodesk, Inc.)
* Xuejie Xiao <xxuejie@gmail.com>
* Dominic Wong <dom@slowbunyip.org>
* Alan Kligman <alan.kligman@gmail.com> (copyright owned by Mozilla Foundation)
* Anthony Liot <wolfviking0@yahoo.com>
* Michael Riss <Michael.Riss@gmx.de>
* Jasper St. Pierre <jstpierre@mecheye.net>
* Manuel Schölling <manuel.schoelling@gmx.de>
* Bruce Mitchener, Jr. <bruce.mitchener@gmail.com>
* Michael Bishop <mbtyke@gmail.com>
* Roger Braun <roger@rogerbraun.net>
* Vladimir Vukicevic <vladimir@pobox.com> (copyright owned by Mozilla Foundation)
* Lorant Pinter <lorant.pinter@prezi.com>
* Tobias Doerffel <tobias.doerffel@gmail.com>
* Martin von Gagern <martin@von-gagern.net>
* Ting-Yuan Huang <thuang@mozilla.com>
* Joshua Granick <jgranick@blackberry.com>
* Felix H. Dahlke <fhd@ubercode.de>
* Éloi Rivard <azmeuk@gmail.com>
* Alexander Gladysh <ag@logiceditor.com>
* Arlo Breault <arlolra@gmail.com>
* Jacob Lee <artdent@gmail.com> (copyright owned by Google, Inc.)
* Joe Lee <jlee@imvu.com> (copyright owned by IMVU)
* Andy Friesen <andy@imvu.com> (copyright owned by IMVU)
* Bill Welden <bwelden@imvu.com> (copyright owned by IMVU)
* Michael Ey <mey@imvu.com> (copyright owned by IMVU)
* Llorens Marti Garcia <lgarcia@imvu.com> (copyright owned by IMVU)
* Jinsuck Kim <jkim@imvu.com> (copyright owned by IMVU)
* Todd Lee <tlee@imvu.com> (copyright owned by IMVU)
* Anthony Pesch <inolen@gmail.com>
* Robert Bragg <robert.bragg@intel.com> (copyright owned by Intel Corporation)
* Sylvestre Ledru <sylvestre@debian.org>
* Tom Fairfield <fairfield@cs.xu.edu>
* Anthony J. Thibault <ajt@hyperlogic.org>
* John Allwine <jallwine86@gmail.com>
* Martin Gerhardy <martin.gerhardy@gmail.com>
* James Gregory <jgregory@zynga.com> (copyright owned by Zynga, Inc)
* Dan Gohman <sunfish@google.com> (copyright owned by Google, Inc.)
* Jeff Gilbert <jgilbert@mozilla.com> (copyright owned by Mozilla Foundation)
* Frits Talbot <frits@metapathy.com>
* Onno Jongbloed <hey@onnoj.net>
* Jez Ng <me@jezng.com>
* Marc Feeley <mfeeley@mozilla.com> (copyright owned by Mozilla Foundation)
* Ludovic Perrine <jazzzz@gmail.com>
* David Barksdale <david.barksdale@adcedosolutions.com>
* Manfred Manik Nerurkar <nerurkar*at*made-apps.biz> (copyright owned by MADE, GmbH)
* Joseph Gentle <me@josephg.com>
* Douglas T. Crosher <dtc-moz@scieneer.com> (copyright owned by Mozilla Foundation)
* Douglas T. Crosher <info@jsstats.com> (copyright owned by Scieneer Pty Ltd)
* Soeren Balko <soeren.balko@gmail.com>
* Ryan Kelly (ryan@rfk.id.au)
* Michael Lelli <toadking@toadking.com>
* Yu Kobayashi <yukoba@accelart.jp>
* Pin Zhang <zhangpin04@gmail.com>
* Nick Bray <ncbray@chromium.org> (copyright owned by Google, Inc.)
* Aidan Hobson Sayers <aidanhs@cantab.net>
* Charlie Birks <admin@daftgames.net>
* Ranger Harke <ranger.harke@autodesk.com> (copyright owned by Autodesk, Inc.)
* Tobias Vrinssen <tobias@vrinssen.de>
* Patrick R. Martin <patrick.martin.r@gmail.com>
* Richard Quirk <richard.quirk@gmail.com>
* Marcos Scriven <marcos@scriven.org>
* Antoine Lambert <antoine.lambert33@gmail.com>
* Daniel Aquino <mr.danielaquino@gmail.com>
* Remi Papillie <remi.papillie@gmail.com>
* Fraser Adams <fraser.adams@blueyonder.co.uk>
* Michael Tirado <icetooth333@gmail.com>
* Ben Noordhuis <info@bnoordhuis.nl>
* Bob Roberts <bobroberts177@gmail.com>
* John Vilk <jvilk@cs.umass.edu>
* Daniel Baulig <dbaulig@fb.com> (copyright owned by Facebook, Inc.)
* Lu Wang <coolwanglu@gmail.com>
* Heidi Pan <heidi.pan@intel.com> (copyright owned by Intel)
* Vasilis Kalintiris <ehostunreach@gmail.com>
* Adam C. Clifton <adam@hulkamaniac.com>
* Volo Zyko <volo.zyko@gmail.com>
* Andre Weissflog <floooh@gmail.com>
* Alexandre Perrot <alexandre.perrot@gmail.com>
* Emerson José Silveira da Costa <emerson.costa@gmail.com>
* Jari Vetoniemi <mailroxas@gmail.com>
* Sindre Sorhus <sindresorhus@gmail.com>
* James S Urquhart <jamesu@gmail.com>
* Boris Gjenero <boris.gjenero@gmail.com>
* jonas echterhoff <jonas@unity3d.com>
* Sami Vaarala <sami.vaarala@iki.fi>
* Jack A. Arrington <jack@epicpineapple.com>
* Richard Janicek <r@janicek.co>
* Joel Croteau <jcroteau@gmail.com>
* Haneef Mubarak <haneef503@gmail.com>
* Nicolas Peri <nicox@shivaengine.com> (copyright owned by ShiVa Technologies, SAS)
* Bernhard Fey <e-male@web.de>
* Dave Nicponski <dave.nicponski@gmail.com>
* Jonathan Jarri <noxalus@gmail.com>
* Daniele Di Proietto <daniele.di.proietto@gmail.com>
* Dan Dascalescu <dNOSPAMdascalescu@gmail.com>
* Thomas Borsos <thomasborsos@gmail.com>
* Ori Avtalion <ori@avtalion.name>
* Guillaume Blanc <guillaumeblanc.sc@gmail.com>
* Usagi Ito <usagi@WonderRabbitProject.net>
* Camilo Polymeris <cpolymeris@gmail.com>
* Markus Henschel <markus.henschel@yager.de>
* Ophir Lojkine <ophir.lojkine@eleves.ec-nantes.fr>
* Ryan Sturgell <ryan.sturgell@gmail.com> (copyright owned by Google, Inc.)
* Jason Green <jason@transgaming.com> (copyright owned by TransGaming, Inc.)
* Ningxin Hu <ningxin.hu@intel.com> (copyright owned by Intel)
* Nicolas Guillemot <nlguillemot@gmail.com>
* Sathyanarayanan Gunasekaran <gsathya.ceg@gmail.com> (copyright owned by Mozilla Foundation)
* Nikolay Vorobyov <nik.vorobyov@gmail.com>
* Jonas Platte <mail@jonasplatte.de>
* Sebastien Ronsse <sronsse@gmail.com>
* Glenn R. Wichman <gwichman@zynga.com>
* Hamish Willee <hamishwillee@gmail.com> (copyright owned by Mozilla Foundation)
* Sylvain Chevalier <sylvain.chevalier@gmail.com>
* Nathan Ross <nross.se@gmail.com>
* Zachary Pomerantz <zmp@umich.edu>
* Boris Tsarev <boristsarev@gmail.com>
* Mark Logan <mark@artillery.com> (copyright owned by Artillery Games, Inc.)
* Коренберг Марк <socketpair@gmail.com>
* Gauthier Billot <gogoprog@gmail.com>
* Árpád Goretity <h2co3@h2co3.org>
* Nicholas Wilson <nicholas@nicholaswilson.me.uk>
* Aaron Mandle <aaronmandle@gmail.com>
* Bailey Hayes <Bailey.Hayes@sas.com> (copyright owned by SAS Institute Inc.)
* Paul Holland <pholland@adobe.com>
* James Long <longster@gmail.com>
* David Anderson <danderson@mozilla.com> (copyright owned by Mozilla Foundation)
* Eric Rannaud <e@nanocritical.com> (copyright owned by Nanocritical Corp.)
* William Furr <wfurr@google.com> (copyright owned by Google, Inc.)
* Dan Glastonbury <dglastonbury@mozilla.com> (copyright owned by Mozilla Foundation)
* Warren Seine <warren.seine@aerys.in> (copyright owned by Aerys SAS)
* Petr Babicka <babcca@gmail.com>
* Akira Takahashi <faithandbrave@gmail.com>
* Victor Costan <costan@gmail.com>
* Pepijn Van Eeckhoudt <pepijn.vaneeckhoudt@luciad.com> (copyright owned by Luciad NV)
* Stevie Trujillo <stevie.trujillo@gmail.com>
* Edward Rudd <urkle@outoforder.cc>
* Rene Eichhorn <rene.eichhorn1@gmail.com>
* Nick Desaulniers <nick@mozilla.com> (copyright owned by Mozilla Foundation)
* Luke Wagner <luke@mozilla.com> (copyright owned by Mozilla Foundation)
* Matt McCormick <matt.mccormick@kitware.com>
* Thaddée Tyl <thaddee.tyl@gmail.com>
* Philipp Wiesemann <philipp.wiesemann@arcor.de>
* Jan Jongboom <janjongboom@gmail.com> (copyright owned by Telenor Digital AS)
* Tiago Quelhas <tiagoq@gmail.com>
* Reinier de Blois <rddeblois@gmail.com>
* Yuichi Nishiwaki <yuichi.nishiwaki@gmail.com>
* Jérôme Bernard <jerome.bernard@ercom.fr> (copyright owned by Ercom)
* Chanhwi Choi <ccwpc@hanmail.net>
* Fábio Santos <fabiosantosart@gmail.com>
* Thibaut Despoulain <thibaut@artillery.com> (copyright owned by Artillery Games, Inc.)
* Wei Tjong Yao <weitjong@gmail.com>
* Tim Guan-tin Chien <timdream@gmail.com>
* Krzysztof Jakubowski <nadult@fastmail.fm>
* Vladimír Vondruš <mosra@centrum.cz>
* Brion Vibber <brion@pobox.com>
<<<<<<< HEAD
* Philip Lafleur <sendsbeak@gmail.com>
* Javier Meseguer de Paz <j.meseguer@gmail.com>
* Michael A. Balazs <michael.balazs@gmail.com>
* Andreas Blixt <me@blixt.nyc>
* Haofeng Zhang <h.z@duke.edu>
=======
* Cody Welsh <codyw@protonmail.com>
>>>>>>> 7dfb472a
<|MERGE_RESOLUTION|>--- conflicted
+++ resolved
@@ -194,12 +194,9 @@
 * Krzysztof Jakubowski <nadult@fastmail.fm>
 * Vladimír Vondruš <mosra@centrum.cz>
 * Brion Vibber <brion@pobox.com>
-<<<<<<< HEAD
 * Philip Lafleur <sendsbeak@gmail.com>
 * Javier Meseguer de Paz <j.meseguer@gmail.com>
 * Michael A. Balazs <michael.balazs@gmail.com>
 * Andreas Blixt <me@blixt.nyc>
 * Haofeng Zhang <h.z@duke.edu>
-=======
 * Cody Welsh <codyw@protonmail.com>
->>>>>>> 7dfb472a
