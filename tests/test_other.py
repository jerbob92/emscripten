import multiprocessing, os, re, shutil, subprocess, sys
import tools.shared
from tools.shared import *
from runner import RunnerCore, path_from_root

class other(RunnerCore):
  def test_emcc(self):
    for compiler in [EMCC, EMXX]:
      shortcompiler = os.path.basename(compiler)
      suffix = '.c' if compiler == EMCC else '.cpp'

      # --version
      output = Popen([PYTHON, compiler, '--version'], stdout=PIPE, stderr=PIPE).communicate()
      output = output[0].replace('\r', '')
      self.assertContained('''emcc (Emscripten GCC-like replacement)''', output)
      self.assertContained('''Copyright (C) 2013 the Emscripten authors (see AUTHORS.txt)
This is free and open source software under the MIT license.
There is NO warranty; not even for MERCHANTABILITY or FITNESS FOR A PARTICULAR PURPOSE.
''', output)

      # -v, without input files
      output = Popen([PYTHON, compiler, '-v'], stdout=PIPE, stderr=PIPE).communicate()
      self.assertContained('''clang version''', output[1].replace('\r', ''), output[1].replace('\r', ''))

      # --help
      output = Popen([PYTHON, compiler, '--help'], stdout=PIPE, stderr=PIPE).communicate()
      self.assertContained('''%s [options] file...

Most normal gcc/g++ options will work, for example:
  --help                   Display this information
  --version                Display compiler version information

Options that are modified or new in %s include:

  -O0                      No optimizations (default)''' % (shortcompiler, shortcompiler), output[0].replace('\r', ''), output[1].replace('\r', ''))

      # emcc src.cpp ==> writes a.out.js
      self.clear()
      output = Popen([PYTHON, compiler, path_from_root('tests', 'hello_world' + suffix)], stdout=PIPE, stderr=PIPE).communicate()
      assert len(output[0]) == 0, output[0]
      assert os.path.exists('a.out.js'), '\n'.join(output)
      self.assertContained('hello, world!', run_js('a.out.js'))

      # properly report source code errors, and stop there
      self.clear()
      assert not os.path.exists('a.out.js')
      process = Popen([PYTHON, compiler, path_from_root('tests', 'hello_world_error' + suffix)], stdout=PIPE, stderr=PIPE)
      output = process.communicate()
      assert not os.path.exists('a.out.js'), 'compilation failed, so no output file is expected'
      assert len(output[0]) == 0, output[0]
      assert process.returncode is not 0, 'Failed compilation must return a nonzero error code!'
      self.assertNotContained('IOError', output[1]) # no python stack
      self.assertNotContained('Traceback', output[1]) # no python stack
      self.assertContained('error: invalid preprocessing directive', output[1])
      self.assertContained(["error: use of undeclared identifier 'cheez", "error: unknown type name 'cheez'"], output[1])
      self.assertContained('errors generated', output[1])
      assert 'compiler frontend failed to generate LLVM bitcode, halting' in output[1].split('errors generated.')[1]

      # emcc src.cpp -c    and   emcc src.cpp -o src.[o|bc] ==> should give a .bc file
      #      regression check: -o js should create "js", with bitcode content
      for args in [['-c'], ['-o', 'src.o'], ['-o', 'src.bc'], ['-o', 'src.so'], ['-o', 'js']]:
        target = args[1] if len(args) == 2 else 'hello_world.o'
        self.clear()
        Popen([PYTHON, compiler, path_from_root('tests', 'hello_world' + suffix)] + args, stdout=PIPE, stderr=PIPE).communicate()
        syms = Building.llvm_nm(target)
        assert len(syms.defs) == 1 and 'main' in syms.defs, 'Failed to generate valid bitcode'
        if target == 'js': # make sure emcc can recognize the target as a bitcode file
          shutil.move(target, target + '.bc')
          target += '.bc'
        output = Popen([PYTHON, compiler, target, '-o', target + '.js'], stdout = PIPE, stderr = PIPE).communicate()
        assert len(output[0]) == 0, output[0]
        assert os.path.exists(target + '.js'), 'Expected %s to exist since args are %s : %s' % (target + '.js', str(args), '\n'.join(output))
        self.assertContained('hello, world!', run_js(target + '.js'))

      # handle singleton archives
      self.clear()
      Popen([PYTHON, compiler, path_from_root('tests', 'hello_world' + suffix), '-o', 'a.bc'], stdout=PIPE, stderr=PIPE).communicate()
      Popen([LLVM_AR, 'r', 'a.a', 'a.bc'], stdout=PIPE, stderr=PIPE).communicate()
      assert os.path.exists('a.a')
      output = Popen([PYTHON, compiler, 'a.a']).communicate()
      assert os.path.exists('a.out.js'), output
      self.assertContained('hello, world!', run_js('a.out.js'))

      # emcc src.ll ==> generates .js
      self.clear()
      output = Popen([PYTHON, compiler, path_from_root('tests', 'hello_world.ll')], stdout=PIPE, stderr=PIPE).communicate()
      assert len(output[0]) == 0, output[0]
      assert os.path.exists('a.out.js'), '\n'.join(output)
      self.assertContained('hello, world!', run_js('a.out.js'))

      # emcc [..] -o [path] ==> should work with absolute paths
      try:
        for path in [os.path.abspath(os.path.join('..', 'file1.js')), os.path.join('b_dir', 'file2.js')]:
          print path
          self.clear(in_curr=True)
          os.chdir(self.get_dir())
          if not os.path.exists('a_dir'): os.mkdir('a_dir')
          os.chdir('a_dir')
          if not os.path.exists('b_dir'): os.mkdir('b_dir')
          output = Popen([PYTHON, compiler, path_from_root('tests', 'hello_world.ll'), '-o', path], stdout=PIPE, stderr=PIPE).communicate()
          print output
          assert os.path.exists(path), path + ' does not exist; ' + '\n'.join(output)
          last = os.getcwd()
          os.chdir(os.path.dirname(path))
          self.assertContained('hello, world!', run_js(os.path.basename(path)))
          os.chdir(last)
      finally:
        os.chdir(self.get_dir())
      self.clear()

      # dlmalloc. dlmalloc is special in that it is the only part of libc that is (1) hard to write well, and
      # very speed-sensitive. So we do not implement it in JS in library.js, instead we compile it from source
      for source, has_malloc in [('hello_world' + suffix, False), ('hello_malloc.cpp', True)]:
        print source, has_malloc
        self.clear()
        output = Popen([PYTHON, compiler, path_from_root('tests', source)], stdout=PIPE, stderr=PIPE).communicate()
        assert os.path.exists('a.out.js'), '\n'.join(output)
        self.assertContained('hello, world!', run_js('a.out.js'))
        generated = open('a.out.js').read()
        assert ('function _malloc(bytes) {' in generated) == (not has_malloc), 'If malloc is needed, it should be there, if not not'

      # Optimization: emcc src.cpp -o something.js [-Ox]. -O0 is the same as not specifying any optimization setting
      for params, opt_level, bc_params, closure, has_malloc in [ # bc params are used after compiling to bitcode
        (['-o', 'something.js'],                          0, None, 0, 1),
        (['-o', 'something.js', '-O0'],                   0, None, 0, 0),
        (['-o', 'something.js', '-O1'],                   1, None, 0, 0),
        (['-o', 'something.js', '-O1', '-g'],             1, None, 0, 0), # no closure since debug
        (['-o', 'something.js', '-O2'],                   2, None, 0, 1),
        (['-o', 'something.js', '-O2', '-g'],             2, None, 0, 0),
        (['-o', 'something.js', '-Os'],                   2, None, 0, 1),
        (['-o', 'something.js', '-O3', '-s', 'ASM_JS=0'], 3, None, 1, 1),
        # and, test compiling to bitcode first
        (['-o', 'something.bc'], 0, [],      0, 0),
        (['-o', 'something.bc', '-O0'], 0, [], 0, 0),
        (['-o', 'something.bc', '-O1'], 1, ['-O1'], 0, 0),
        (['-o', 'something.bc', '-O2'], 2, ['-O2'], 0, 0),
        (['-o', 'something.bc', '-O3'], 3, ['-O3', '-s', 'ASM_JS=0'], 1, 0),
        (['-O1', '-o', 'something.bc'], 1, [], 0, 0),
      ]:
        print params, opt_level, bc_params, closure, has_malloc
        self.clear()
        keep_debug = '-g' in params
        args = [PYTHON, compiler, path_from_root('tests', 'hello_world_loop' + ('_malloc' if has_malloc else '') + '.cpp')] + params
        print '..', args
        output = Popen(args,
                       stdout=PIPE, stderr=PIPE).communicate()
        assert len(output[0]) == 0, output[0]
        if bc_params is not None:
          assert os.path.exists('something.bc'), output[1]
          bc_args = [PYTHON, compiler, 'something.bc', '-o', 'something.js'] + bc_params
          print '....', bc_args
          output = Popen(bc_args, stdout=PIPE, stderr=PIPE).communicate()
        assert os.path.exists('something.js'), output[1]
        assert ('Applying some potentially unsafe optimizations!' in output[1]) == (opt_level >= 3), 'unsafe warning should appear in opt >= 3'
        self.assertContained('hello, world!', run_js('something.js'))

        # Verify optimization level etc. in the generated code
        # XXX these are quite sensitive, and will need updating when code generation changes
        generated = open('something.js').read() # TODO: parse out the _main function itself, not support code, if the tests below need that some day
        assert 'new Uint16Array' in generated and 'new Uint32Array' in generated, 'typed arrays 2 should be used by default'
        assert 'SAFE_HEAP' not in generated, 'safe heap should not be used by default'
        assert ': while(' not in generated, 'when relooping we also js-optimize, so there should be no labelled whiles'
        if closure:
          if opt_level == 0: assert '._main =' in generated, 'closure compiler should have been run'
          elif opt_level >= 1: assert '._main=' in generated, 'closure compiler should have been run (and output should be minified)'
        else:
          # closure has not been run, we can do some additional checks. TODO: figure out how to do these even with closure
          assert '._main = ' not in generated, 'closure compiler should not have been run'
          if keep_debug:
            assert ('(label)' in generated or '(label | 0)' in generated) == (opt_level <= 0), 'relooping should be in opt >= 1'
            assert ('assert(STACKTOP < STACK_MAX' in generated) == (opt_level == 0), 'assertions should be in opt == 0'
            assert 'var $i;' in generated or 'var $i_0' in generated or 'var $storemerge3;' in generated or 'var $storemerge4;' in generated or '$i_04' in generated or '$i_05' in generated or 'var $original = 0' in generated, 'micro opts should always be on'
          if opt_level >= 2 and '-g' in params:
            assert re.search('HEAP8\[\$?\w+ ?\+ ?\(+\$?\w+ ?', generated) or re.search('HEAP8\[HEAP32\[', generated), 'eliminator should create compound expressions, and fewer one-time vars' # also in -O1, but easier to test in -O2
          assert ('_puts(' in generated) == (opt_level >= 1), 'with opt >= 1, llvm opts are run and they should optimize printf to puts'
          if opt_level == 0 or '-g' in params: assert 'function _main() {' in generated or 'function _main(){' in generated, 'Should be unminified'
          elif opt_level >= 2: assert ('function _main(){' in generated or '"use asm";var a=' in generated), 'Should be whitespace-minified'

      # emcc -s RELOOP=1 src.cpp ==> should pass -s to emscripten.py. --typed-arrays is a convenient alias for -s USE_TYPED_ARRAYS
      for params, test, text in [
        (['-O2'], lambda generated: 'function intArrayToString' in generated, 'shell has unminified utilities'),
        (['-O2', '--closure', '1'], lambda generated: 'function intArrayToString' not in generated, 'closure minifies the shell'),
        (['-O2'], lambda generated: 'var b=0' in generated and not 'function _main' in generated, 'registerize/minify is run by default in -O2'),
        (['-O2', '--minify', '0'], lambda generated: 'var b = 0' in generated and not 'function _main' in generated, 'minify is cancelled, but not registerize'),
        (['-O2', '--js-opts', '0'], lambda generated: 'var b=0' not in generated and 'var b = 0' not in generated and 'function _main' in generated, 'js opts are cancelled'),
        (['-O2', '-g'], lambda generated: 'var b=0' not in generated and 'var b = 0' not in generated and 'function _main' in generated, 'registerize/minify is cancelled by -g'),
        (['-O2', '-g0'], lambda generated: 'var b=0'   in generated and not 'function _main' in generated, 'registerize/minify is run by default in -O2 -g0'),
        (['-O2', '-g1'], lambda generated: 'var b = 0' in generated and not 'function _main' in generated, 'compress is cancelled by -g1'),
        (['-O2', '-g2'], lambda generated: ('var b = 0' in generated or 'var i1 = 0' in generated) and 'function _main' in generated, 'minify is cancelled by -g2'),
        (['-O2', '-g3'], lambda generated: 'var b=0' not in generated and 'var b = 0' not in generated and 'function _main' in generated, 'registerize is cancelled by -g3'),
        #(['-O2', '-g4'], lambda generated: 'var b=0' not in generated and 'var b = 0' not in generated and 'function _main' in generated, 'same as -g3 for now'),
        (['-s', 'INLINING_LIMIT=0'], lambda generated: 'function _dump' in generated, 'no inlining without opts'),
        (['-O3', '-s', 'INLINING_LIMIT=0', '--closure', '0'], lambda generated: 'function _dump' not in generated, 'lto/inlining'),
        (['-Os', '--llvm-lto', '1', '-s', 'ASM_JS=0'], lambda generated: 'function _dump' in generated, '-Os disables inlining'),
        (['-s', 'USE_TYPED_ARRAYS=0'], lambda generated: 'new Int32Array' not in generated, 'disable typed arrays'),
        (['-s', 'USE_TYPED_ARRAYS=1'], lambda generated: 'IHEAPU = ' in generated, 'typed arrays 1 selected'),
        ([], lambda generated: 'Module["_dump"]' not in generated, 'dump is not exported by default'),
        (['-s', 'EXPORTED_FUNCTIONS=["_main", "_dump"]'], lambda generated: 'Module["_dump"]' in generated, 'dump is now exported'),
        (['--typed-arrays', '0'], lambda generated: 'new Int32Array' not in generated, 'disable typed arrays'),
        (['--typed-arrays', '1'], lambda generated: 'IHEAPU = ' in generated, 'typed arrays 1 selected'),
        (['--typed-arrays', '2'], lambda generated: 'new Uint16Array' in generated and 'new Uint32Array' in generated, 'typed arrays 2 selected'),
        (['--llvm-opts', '1'], lambda generated: '_puts(' in generated, 'llvm opts requested'),
      ]:
        print params, text
        self.clear()
        output = Popen([PYTHON, compiler, path_from_root('tests', 'hello_world_loop.cpp'), '-o', 'a.out.js'] + params, stdout=PIPE, stderr=PIPE).communicate()
        assert len(output[0]) == 0, output[0]
        assert os.path.exists('a.out.js'), '\n'.join(output)
        self.assertContained('hello, world!', run_js('a.out.js'))
        assert test(open('a.out.js').read()), text

      # Compiling two source files into a final JS.
      for args, target in [([], 'a.out.js'), (['-o', 'combined.js'], 'combined.js')]:
        self.clear()
        output = Popen([PYTHON, compiler, path_from_root('tests', 'twopart_main.cpp'), path_from_root('tests', 'twopart_side.cpp')] + args,
                       stdout=PIPE, stderr=PIPE).communicate()
        assert len(output[0]) == 0, output[0]
        assert os.path.exists(target), '\n'.join(output)
        self.assertContained('side got: hello from main, over', run_js(target))

        # Compiling two files with -c will generate separate .bc files
        self.clear()
        output = Popen([PYTHON, compiler, path_from_root('tests', 'twopart_main.cpp'), path_from_root('tests', 'twopart_side.cpp'), '-c'] + args,
                       stdout=PIPE, stderr=PIPE).communicate()
        if '-o' in args:
          # specifying -o and -c is an error
          assert 'fatal error' in output[1], output[1]
          continue

        assert os.path.exists('twopart_main.o'), '\n'.join(output)
        assert os.path.exists('twopart_side.o'), '\n'.join(output)
        assert not os.path.exists(target), 'We should only have created bitcode here: ' + '\n'.join(output)

        # Compiling one of them alone is expected to fail
        output = Popen([PYTHON, compiler, 'twopart_main.o', '-O1', '-g'] + args, stdout=PIPE, stderr=PIPE).communicate()
        assert os.path.exists(target), '\n'.join(output)
        #print '\n'.join(output)
        self.assertContained('missing function', run_js(target, stderr=STDOUT))
        try_delete(target)

        # Combining those bc files into js should work
        output = Popen([PYTHON, compiler, 'twopart_main.o', 'twopart_side.o'] + args, stdout=PIPE, stderr=PIPE).communicate()
        assert os.path.exists(target), '\n'.join(output)
        self.assertContained('side got: hello from main, over', run_js(target))

        # Combining bc files into another bc should also work
        try_delete(target)
        assert not os.path.exists(target)
        output = Popen([PYTHON, compiler, 'twopart_main.o', 'twopart_side.o', '-o', 'combined.bc'] + args, stdout=PIPE, stderr=PIPE).communicate()
        syms = Building.llvm_nm('combined.bc')
        assert len(syms.defs) == 2 and 'main' in syms.defs, 'Failed to generate valid bitcode'
        output = Popen([PYTHON, compiler, 'combined.bc', '-o', 'combined.bc.js'], stdout = PIPE, stderr = PIPE).communicate()
        assert len(output[0]) == 0, output[0]
        assert os.path.exists('combined.bc.js'), 'Expected %s to exist' % ('combined.bc.js')
        self.assertContained('side got: hello from main, over', run_js('combined.bc.js'))

      # --js-transform <transform>
      self.clear()
      trans = os.path.join(self.get_dir(), 't.py')
      trans_file = open(trans, 'w')
      trans_file.write('''
import sys
f = open(sys.argv[1], 'w')
f.write('transformed!')
f.close()
''')
      trans_file.close()
      output = Popen([PYTHON, compiler, path_from_root('tests', 'hello_world' + suffix), '--js-transform', '%s t.py' % (PYTHON)], stdout=PIPE, stderr=PIPE).communicate()
      assert open('a.out.js').read() == 'transformed!', 'Transformed output must be as expected'

    # TODO: Add in files test a clear example of using disablePermissions, and link to it from the wiki
    # TODO: test normal project linking, static and dynamic: get_library should not need to be told what to link!
    # TODO: deprecate llvm optimizations, dlmalloc, etc. in emscripten.py.

  def test_cmake(self):
    # Test all supported generators.
    if WINDOWS:
      generators = ['MinGW Makefiles', 'NMake Makefiles']
    else:
      generators = ['Unix Makefiles']

    make_commands = { 'MinGW Makefiles': ['mingw32-make'], 'NMake Makefiles': ['nmake', '/NOLOGO'], 'Unix Makefiles': ['make'] }

    if os.name == 'nt':
      emconfigure = path_from_root('emconfigure.bat')
    else:
      emconfigure = path_from_root('emconfigure')

    for generator in generators:
      if generator == 'NMake Makefiles' and not Building.which('nmake'):
        print >> sys.stderr, 'Skipping NMake test for CMake support, since nmake was not found in PATH. Run this test in Visual Studio command prompt to easily access nmake.'
        continue

      make = make_commands[generator]
      cmake_cases = ['target_js', 'target_html']
      cmake_outputs = ['test_cmake.js', 'hello_world_gles.html']
      for i in range(0, 2):
        for configuration in ['Debug', 'Release']:
          # CMake can be invoked in two ways, using 'emconfigure cmake', or by directly running 'cmake'.
          # Test both methods.
          for invoke_method in ['cmake', 'emconfigure']:

            # Create a temp workspace folder
            cmakelistsdir = path_from_root('tests', 'cmake', cmake_cases[i])
            tempdirname = tempfile.mkdtemp(prefix='emscripten_test_' + self.__class__.__name__ + '_', dir=TEMP_DIR)
            try:
              os.chdir(tempdirname)

              verbose_level = int(os.getenv('EM_BUILD_VERBOSE')) if os.getenv('EM_BUILD_VERBOSE') != None else 0
              
              # Run Cmake
              if invoke_method == 'cmake':
                # Test invoking cmake directly.
                cmd = ['cmake', '-DCMAKE_TOOLCHAIN_FILE='+path_from_root('cmake', 'Platform', 'Emscripten.cmake'),
                                '-DCMAKE_BUILD_TYPE=' + configuration, '-G', generator, cmakelistsdir]
              else:
                # Test invoking via 'emconfigure cmake'
                cmd = [emconfigure, 'cmake', '-DCMAKE_BUILD_TYPE=' + configuration, '-G', generator, cmakelistsdir]

              ret = Popen(cmd, stdout=None if verbose_level >= 2 else PIPE, stderr=None if verbose_level >= 1 else PIPE).communicate()
              if len(ret) > 1 and ret[1] != None and len(ret[1].strip()) > 0:
                logging.error(ret[1]) # If there were any errors, print them directly to console for diagnostics.
              if len(ret) > 1 and ret[1] != None and 'error' in ret[1].lower():
                logging.error('Failed command: ' + ' '.join(cmd))
                logging.error('Result:\n' + ret[1])
                raise Exception('cmake call failed!')
              assert os.path.exists(tempdirname + '/Makefile'), 'CMake call did not produce a Makefile!'

              # Build
              cmd = make + (['VERBOSE=1'] if verbose_level >= 3 else [])
              ret = Popen(cmd, stdout=None if verbose_level >= 2 else PIPE).communicate()
              if len(ret) > 1 and ret[1] != None and len(ret[1].strip()) > 0:
                logging.error(ret[1]) # If there were any errors, print them directly to console for diagnostics.
              if len(ret) > 0 and ret[0] != None and 'error' in ret[0].lower() and not '0 error(s)' in ret[0].lower():
                logging.error('Failed command: ' + ' '.join(cmd))
                logging.error('Result:\n' + ret[0])
                raise Exception('make failed!')
              assert os.path.exists(tempdirname + '/' + cmake_outputs[i]), 'Building a cmake-generated Makefile failed to produce an output file %s!' % tempdirname + '/' + cmake_outputs[i]

              # Run through node, if CMake produced a .js file.
              if cmake_outputs[i].endswith('.js'):
                ret = Popen(listify(NODE_JS) + [tempdirname + '/' + cmake_outputs[i]], stdout=PIPE).communicate()[0]
                self.assertTextDataIdentical(open(cmakelistsdir + '/out.txt', 'r').read().strip(), ret.strip())
            finally:
              os.chdir(path_from_root('tests')) # Move away from the directory we are about to remove.
              shutil.rmtree(tempdirname)

  def test_failure_error_code(self):
    for compiler in [EMCC, EMXX]:
      # Test that if one file is missing from the build, then emcc shouldn't succeed, and shouldn't try to produce an output file.
      process = Popen([PYTHON, compiler, path_from_root('tests', 'hello_world.c'), 'this_file_is_missing.c', '-o', 'this_output_file_should_never_exist.js'], stdout=PIPE, stderr=PIPE)
      process.communicate()
      assert process.returncode is not 0, 'Trying to compile a nonexisting file should return with a nonzero error code!'
      assert os.path.exists('this_output_file_should_never_exist.js') == False, 'Emcc should not produce an output file when build fails!'

  def test_cxx03(self):
    for compiler in [EMCC, EMXX]:
      process = Popen([PYTHON, compiler, path_from_root('tests', 'hello_cxx03.cpp')], stdout=PIPE, stderr=PIPE)
      process.communicate()
      assert process.returncode is 0, 'By default, emscripten should build using -std=c++03!'

  def test_cxx11(self):
    for compiler in [EMCC, EMXX]:
      process = Popen([PYTHON, compiler, '-std=c++11', path_from_root('tests', 'hello_cxx11.cpp')], stdout=PIPE, stderr=PIPE)
      process.communicate()
      assert process.returncode is 0, 'User should be able to specify custom -std= on the command line!'

  def test_catch_undef(self):
    open(os.path.join(self.get_dir(), 'test.cpp'), 'w').write(r'''
      #include <vector>
      #include <stdio.h>

      class Test {
      public:
        std::vector<int> vector;
      };

      Test globalInstance;

      int main() {
        printf("hello, world!\n");
        return 0;
      }
    ''')
    Popen([PYTHON, EMCC, os.path.join(self.get_dir(), 'test.cpp'), '-fsanitize=undefined']).communicate()
    self.assertContained('hello, world!', run_js(os.path.join(self.get_dir(), 'a.out.js')))

  def test_unaligned_memory(self):
    open(os.path.join(self.get_dir(), 'test.cpp'), 'w').write(r'''
      #include <stdio.h>
      #include <stdarg.h>

      typedef unsigned char   Bit8u;
      typedef unsigned short  Bit16u;
      typedef unsigned int    Bit32u;

      int main()
      {
        va_list argp;
        va_arg(argp, char *); // check for compilation error, #1705

        Bit8u data[4] = {0x01,0x23,0x45,0x67};

        printf("data: %x\n", *(Bit32u*)data);
        printf("data[0,1] 16bit: %x\n", *(Bit16u*)data);
        printf("data[1,2] 16bit: %x\n", *(Bit16u*)(data+1));
      }
    ''')
    Popen([PYTHON, EMCC, os.path.join(self.get_dir(), 'test.cpp'), '-s', 'UNALIGNED_MEMORY=1']).communicate()
    self.assertContained('data: 67452301\ndata[0,1] 16bit: 2301\ndata[1,2] 16bit: 4523', run_js(os.path.join(self.get_dir(), 'a.out.js')))

  def test_unaligned_memory_2(self):
    open(os.path.join(self.get_dir(), 'test.cpp'), 'w').write(r'''
      #include <string>
      #include <stdio.h>

      int main( int argc, char ** argv )
      {
          std::string testString( "Hello, World!" );

          printf( "testString = %s\n", testString.c_str() );
          return 0;
      }
      ''')
    Popen([PYTHON, EMCC, os.path.join(self.get_dir(), 'test.cpp'), '-s', 'UNALIGNED_MEMORY=1']).communicate()
    self.assertContained('testString = Hello, World!', run_js(os.path.join(self.get_dir(), 'a.out.js')))

  def test_asm_minify(self):
    def test(args):
      Popen([PYTHON, EMCC, path_from_root('tests', 'hello_world_loop_malloc.cpp')] + args).communicate()
      self.assertContained('hello, world!', run_js(self.in_dir('a.out.js')))
      return open(self.in_dir('a.out.js')).read()

    src = test([])
    assert 'function _malloc' in src

    src = test(['-O2', '-s', 'ASM_JS=1'])
    normal_size = len(src)
    print 'normal', normal_size
    assert 'function _malloc' not in src

    src = test(['-O2', '-s', 'ASM_JS=1', '--minify', '0'])
    unminified_size = len(src)
    print 'unminified', unminified_size
    assert unminified_size > normal_size
    assert 'function _malloc' not in src

    src = test(['-O2', '-s', 'ASM_JS=1', '-g'])
    debug_size = len(src)
    print 'debug', debug_size
    assert debug_size > unminified_size
    assert 'function _malloc' in src

  def test_dangerous_func_cast(self):
    src = r'''
      #include <stdio.h>
      typedef void (*voidfunc)();
      int my_func() {
        printf("my func\n");
        return 10;
      }
      int main(int argc, char **argv) {
        voidfunc fps[10];
        for (int i = 0; i < 10; i++) fps[i] = (i == argc) ? (void (*)())my_func : NULL;
        fps[2*(argc-1) + 1]();
        return 0;
      }
    '''
    open('src.c', 'w').write(src)
    def test(args, expected, err_expected=None):
      out, err = Popen([PYTHON, EMCC, 'src.c'] + args, stderr=PIPE).communicate()
      if err_expected: self.assertContained(err_expected, err)
      self.assertContained(expected, run_js(self.in_dir('a.out.js'), stderr=PIPE, full_output=True))
      return open(self.in_dir('a.out.js')).read()

    test([], 'my func') # no asm, so casting func works
    test(['-O2'], 'abort', ['Casting potentially incompatible function pointer i32 ()* to void (...)*, for my_func',
                            'Incompatible function pointer casts are very dangerous with ASM_JS=1, you should investigate and correct these']) # asm, so failure
    test(['-O2', '-s', 'ASSERTIONS=1'],
         'Invalid function pointer called. Perhaps a miscast function pointer (check compilation warnings) or bad vtable lookup (maybe due to derefing a bad pointer, like NULL)?',
         ['Casting potentially incompatible function pointer i32 ()* to void (...)*, for my_func',
         'Incompatible function pointer casts are very dangerous with ASM_JS=1, you should investigate and correct these']) # asm, so failure

  def test_l_link(self):
    # Linking with -lLIBNAME and -L/DIRNAME should work

    open(os.path.join(self.get_dir(), 'main.cpp'), 'w').write('''
      extern void printey();
      int main() {
        printey();
        return 0;
      }
    ''')

    try:
      os.makedirs(os.path.join(self.get_dir(), 'libdir'));
    except:
      pass

    open(os.path.join(self.get_dir(), 'libdir', 'libfile.cpp'), 'w').write('''
      #include <stdio.h>
      void printey() {
        printf("hello from lib\\n");
      }
    ''')

    Popen([PYTHON, EMCC, os.path.join(self.get_dir(), 'libdir', 'libfile.cpp'), '-c']).communicate()
    shutil.move(os.path.join(self.get_dir(), 'libfile.o'), os.path.join(self.get_dir(), 'libdir', 'libfile.so'))
    Popen([PYTHON, EMCC, os.path.join(self.get_dir(), 'main.cpp'), '-L' + os.path.join(self.get_dir(), 'libdir'), '-lfile']).communicate()
    self.assertContained('hello from lib', run_js(os.path.join(self.get_dir(), 'a.out.js')))
    assert not os.path.exists('a.out') and not os.path.exists('a.exe'), 'Must not leave unneeded linker stubs'

  def test_static_link(self):
    def test(name, header, main, side, expected, args=[], suffix='cpp', first=True):
      print name
      #t = main ; main = side ; side = t
      original_main = main
      original_side = side
      if header: open(os.path.join(self.get_dir(), 'header.h'), 'w').write(header)
      if type(main) == str:
        open(os.path.join(self.get_dir(), 'main.' + suffix), 'w').write(main)
        main = ['main.' + suffix]
      if type(side) == str:
        open(os.path.join(self.get_dir(), 'side.' + suffix), 'w').write(side)
        side = ['side.' + suffix]
      Popen([PYTHON, EMCC] + side + ['-o', 'side.js', '-s', 'SIDE_MODULE=1', '-O2'] + args).communicate()
      # TODO: test with and without DISABLE_GL_EMULATION, check that file sizes change
      Popen([PYTHON, EMCC] + main + ['-o', 'main.js', '-s', 'MAIN_MODULE=1', '-O2', '-s', 'DISABLE_GL_EMULATION=1'] + args).communicate()
      Popen([PYTHON, EMLINK, 'main.js', 'side.js', 'together.js'], stdout=PIPE).communicate()
      assert os.path.exists('together.js')
      for engine in JS_ENGINES:
        out = run_js('together.js', engine=engine, stderr=PIPE, full_output=True)
        self.assertContained(expected, out)
        if engine == SPIDERMONKEY_ENGINE: self.validate_asmjs(out)
      if first:
        shutil.copyfile('together.js', 'first.js')
        test(name + ' (reverse)', header, original_side, original_main, expected, args, suffix, False) # test reverse order

    # test a simple call from one module to another. only one has a string (and constant memory initialization for it)
    test('basics', '', '''
      #include <stdio.h>
      extern int sidey();
      int main() {
        printf("other says %d.", sidey());
        return 0;
      }
    ''', '''
      int sidey() { return 11; }
    ''', 'other says 11.')

    # finalization of float variables should pass asm.js validation
    test('floats', '', '''
      #include <stdio.h>
      extern float sidey();
      int main() {
        printf("other says %.2f.", sidey()+1);
        return 0;
      }
    ''', '''
      float sidey() { return 11.5; }
    ''', 'other says 12.50')

    # memory initialization in both
    test('multiple memory inits', '', r'''
      #include <stdio.h>
      extern void sidey();
      int main() {
        printf("hello from main\n");
        sidey();
        return 0;
      }
    ''', r'''
      #include <stdio.h>
      void sidey() { printf("hello from side\n"); }
    ''', 'hello from main\nhello from side\n')

    # function pointers
    test('fp1', 'typedef void (*voidfunc)();', r'''
      #include <stdio.h>
      #include "header.h"
      voidfunc sidey(voidfunc f);
      void a() { printf("hello from funcptr\n"); }
      int main() {
        sidey(a)();
        return 0;
      }
    ''', '''
      #include "header.h"
      voidfunc sidey(voidfunc f) { return f; }
    ''', 'hello from funcptr\n')

    # function pointers with 'return' in the name
    test('fp2', 'typedef void (*voidfunc)();', r'''
      #include <stdio.h>
      #include "header.h"
      int sidey(voidfunc f);
      void areturn0() { printf("hello 0\n"); }
      void areturn1() { printf("hello 1\n"); }
      void areturn2() { printf("hello 2\n"); }
      int main(int argc, char **argv) {
        voidfunc table[3] = { areturn0, areturn1, areturn2 };
        table[sidey(NULL)]();
        return 0;
      }
    ''', '''
      #include "header.h"
      int sidey(voidfunc f) { if (f) f(); return 1; }
    ''', 'hello 1\n')

    # Global initializer
    test('global init', '', r'''
      #include <stdio.h>
      struct Class {
        Class() { printf("a new Class\n"); }
      };
      static Class c;
      int main() {
        return 0;
      }
    ''', r'''
      void nothing() {}
    ''', 'a new Class\n')

    # Multiple global initializers (LLVM generates overlapping names for them)
    test('global inits', r'''
      #include <stdio.h>
      struct Class {
        Class(const char *name) { printf("new %s\n", name); }
      };
    ''', r'''
      #include "header.h"
      static Class c("main");
      int main() {
        return 0;
      }
    ''', r'''
      #include "header.h"
      static Class c("side");
    ''', ['new main\nnew side\n', 'new side\nnew main\n'])

    # Class code used across modules
    test('codecall', r'''
      #include <stdio.h>
      struct Class {
        Class(const char *name);
      };
    ''', r'''
      #include "header.h"
      int main() {
        Class c("main");
        return 0;
      }
    ''', r'''
      #include "header.h"
      Class::Class(const char *name) { printf("new %s\n", name); }
    ''', ['new main\n'])

    # malloc usage in both modules
    test('malloc', r'''
      #include <stdlib.h>
      #include <string.h>
      char *side(const char *data);
    ''', r'''
      #include <stdio.h>
      #include "header.h"
      int main() {
        char *temp = side("hello through side\n");
        char *ret = (char*)malloc(strlen(temp)+1);
        strcpy(ret, temp);
        temp[1] = 'x';
        puts(ret);
        return 0;
      }
    ''', r'''
      #include "header.h"
      char *side(const char *data) {
        char *ret = (char*)malloc(strlen(data)+1);
        strcpy(ret, data);
        return ret;
      }
    ''', ['hello through side\n'])

    # libc usage in one modules. must force libc inclusion in the main module if that isn't the one using mallinfo()
    try:
      os.environ['EMCC_FORCE_STDLIBS'] = 'libc'
      test('malloc-1', r'''
        #include <string.h>
        int side();
      ''', r'''
        #include <stdio.h>
        #include "header.h"
        int main() {
          printf("|%d|\n", side());
          return 0;
        }
      ''', r'''
        #include <stdlib.h>
        #include <malloc.h>
        #include "header.h"
        int side() {
          struct mallinfo m = mallinfo();
          return m.arena > 1;
        }
      ''', ['|1|\n'])
    finally:
      del os.environ['EMCC_FORCE_STDLIBS']

    # iostream usage in one and std::string in both
    test('iostream', r'''
      #include <iostream>
      #include <string>
      std::string side();
    ''', r'''
      #include "header.h"
      int main() {
        std::cout << "hello from main " << side() << std::endl;
        return 0;
      }
    ''', r'''
      #include "header.h"
      std::string side() { return "and hello from side"; }
    ''', ['hello from main and hello from side\n'])

    # followup to iostream test: a second linking
    print 'second linking of a linking output'
    open('moar.cpp', 'w').write(r'''
      #include <iostream>
      struct Moar {
        Moar() { std::cout << "moar!" << std::endl; }
      };
      Moar m;
    ''')
    Popen([PYTHON, EMCC, 'moar.cpp', '-o', 'moar.js', '-s', 'SIDE_MODULE=1', '-O2']).communicate()
    Popen([PYTHON, EMLINK, 'together.js', 'moar.js', 'triple.js'], stdout=PIPE).communicate()
    assert os.path.exists('triple.js')
    for engine in JS_ENGINES:
      out = run_js('triple.js', engine=engine, stderr=PIPE, full_output=True)
      self.assertContained('moar!\nhello from main and hello from side\n', out)
      if engine == SPIDERMONKEY_ENGINE: self.validate_asmjs(out)

    # zlib compression library. tests function pointers in initializers and many other things
    test('zlib', '', open(path_from_root('tests', 'zlib', 'example.c'), 'r').read(), 
                     self.get_library('zlib', os.path.join('libz.a'), make_args=['libz.a']),
                     open(path_from_root('tests', 'zlib', 'ref.txt'), 'r').read(),
                     args=['-I' + path_from_root('tests', 'zlib')], suffix='c')

    # bullet physics engine. tests all the things
    test('bullet', '', open(path_from_root('tests', 'bullet', 'Demos', 'HelloWorld', 'HelloWorld.cpp'), 'r').read(), 
         self.get_library('bullet', [os.path.join('src', '.libs', 'libBulletDynamics.a'),
                                     os.path.join('src', '.libs', 'libBulletCollision.a'),
                                     os.path.join('src', '.libs', 'libLinearMath.a')]),
         [open(path_from_root('tests', 'bullet', 'output.txt'), 'r').read(), # different roundings
          open(path_from_root('tests', 'bullet', 'output2.txt'), 'r').read(),
          open(path_from_root('tests', 'bullet', 'output3.txt'), 'r').read()],
         args=['-I' + path_from_root('tests', 'bullet', 'src')])


  def test_outline(self):
    def test(name, src, libs, expected, expected_ranges, args=[], suffix='cpp'):
      print name

      def measure_funcs(filename):
        i = 0
        start = -1
        curr = None
        ret = {}
        for line in open(filename):
          i += 1
          if line.startswith('function '):
            start = i
            curr = line
          elif line.startswith('}') and curr:
            size = i - start
            ret[curr] = size
            curr = None
        return ret

      for debug, outlining_limits in [
        ([], (1000,)),
        (['-g1'], (1000,)),
        (['-g2'], (1000,)),
        (['-g'], (100, 250, 500, 1000, 2000, 5000, 0))
      ]:
        for outlining_limit in outlining_limits:
          print '\n', Building.COMPILER_TEST_OPTS, debug, outlining_limit, '\n'
          # TODO: test without -g3, tell all sorts
          Popen([PYTHON, EMCC, src] + libs + ['-o', 'test.js', '-O2'] + debug + ['-s', 'OUTLINING_LIMIT=%d' % outlining_limit] + args).communicate()
          assert os.path.exists('test.js')
          shutil.copyfile('test.js', '%d_test.js' % outlining_limit)
          for engine in JS_ENGINES:
            out = run_js('test.js', engine=engine, stderr=PIPE, full_output=True)
            self.assertContained(expected, out)
            if engine == SPIDERMONKEY_ENGINE: self.validate_asmjs(out)
          if debug == ['-g']:
            low = expected_ranges[outlining_limit][0]
            seen = max(measure_funcs('test.js').values())
            high = expected_ranges[outlining_limit][1]
            print Building.COMPILER_TEST_OPTS, outlining_limit, '   ', low, '<=', seen, '<=', high
            assert low <= seen <= high

    for test_opts, expected_ranges in [
      ([], {
         100: (190, 275),
         250: (200, 500),
         500: (250, 500),
        1000: (230, 1000),
        2000: (380, 2000),
        5000: (800, 5000),
           0: (1500, 5000)
      }),
      (['-O2'], {
         100: (0, 1600),
         250: (0, 1600),
         500: (0, 1600),
        1000: (0, 1600),
        2000: (0, 2000),
        5000: (0, 5000),
           0: (0, 5000)
      }),
    ]:
      Building.COMPILER_TEST_OPTS = test_opts
      test('zlib', path_from_root('tests', 'zlib', 'example.c'), 
                   self.get_library('zlib', os.path.join('libz.a'), make_args=['libz.a']),
                   open(path_from_root('tests', 'zlib', 'ref.txt'), 'r').read(),
                   expected_ranges,
                   args=['-I' + path_from_root('tests', 'zlib')], suffix='c')

  def test_symlink(self):
    if os.name == 'nt':
      return self.skip('Windows FS does not need to be tested for symlinks support, since it does not have them.')
    open(os.path.join(self.get_dir(), 'foobar.xxx'), 'w').write('int main(){ return 0; }')
    os.symlink(os.path.join(self.get_dir(), 'foobar.xxx'), os.path.join(self.get_dir(), 'foobar.c'))
    Popen([PYTHON, EMCC, os.path.join(self.get_dir(), 'foobar.c'), '-o', os.path.join(self.get_dir(), 'foobar')], stdout=PIPE, stderr=PIPE).communicate()
    assert os.path.exists(os.path.join(self.get_dir(), 'foobar'))
    try_delete(os.path.join(self.get_dir(), 'foobar'))
    try_delete(os.path.join(self.get_dir(), 'foobar.xxx'))
    try_delete(os.path.join(self.get_dir(), 'foobar.c'))

    open(os.path.join(self.get_dir(), 'foobar.c'), 'w').write('int main(){ return 0; }')
    os.symlink(os.path.join(self.get_dir(), 'foobar.c'), os.path.join(self.get_dir(), 'foobar.xxx'))
    Popen([PYTHON, EMCC, os.path.join(self.get_dir(), 'foobar.xxx'), '-o', os.path.join(self.get_dir(), 'foobar')], stdout=PIPE, stderr=PIPE).communicate()
    assert os.path.exists(os.path.join(self.get_dir(), 'foobar'))
    try_delete(os.path.join(self.get_dir(), 'foobar'))
    try_delete(os.path.join(self.get_dir(), 'foobar.xxx'))
    try_delete(os.path.join(self.get_dir(), 'foobar.c'))
    
  def test_multiply_defined_libsymbols(self):
    lib = "int mult() { return 1; }"
    lib_name = os.path.join(self.get_dir(), 'libA.c')
    open(lib_name, 'w').write(lib)
    a2 = "void x() {}"
    a2_name = os.path.join(self.get_dir(), 'a2.c')
    open(a2_name, 'w').write(a2)
    b2 = "void y() {}"
    b2_name = os.path.join(self.get_dir(), 'b2.c')
    open(b2_name, 'w').write(b2)
    main = r'''
      #include <stdio.h>
      int mult();
      int main() {
        printf("result: %d\n", mult());
        return 0;
      }
    '''
    main_name = os.path.join(self.get_dir(), 'main.c')
    open(main_name, 'w').write(main)

    Building.emcc(lib_name, output_filename='libA.so')

    Building.emcc(a2_name, ['-L.', '-lA'])
    Building.emcc(b2_name, ['-L.', '-lA'])

    Building.emcc(main_name, ['-L.', '-lA', a2_name+'.o', b2_name+'.o'], output_filename='a.out.js')

    self.assertContained('result: 1', run_js(os.path.join(self.get_dir(), 'a.out.js')))

  def test_multiply_defined_libsymbols_2(self):
    a = "int x() { return 55; }"
    a_name = os.path.join(self.get_dir(), 'a.c')
    open(a_name, 'w').write(a)
    b = "int y() { return 2; }"
    b_name = os.path.join(self.get_dir(), 'b.c')
    open(b_name, 'w').write(b)
    c = "int z() { return 5; }"
    c_name = os.path.join(self.get_dir(), 'c.c')
    open(c_name, 'w').write(c)
    main = r'''
      #include <stdio.h>
      int x();
      int y();
      int z();
      int main() {
        printf("result: %d\n", x() + y() + z());
        return 0;
      }
    '''
    main_name = os.path.join(self.get_dir(), 'main.c')
    open(main_name, 'w').write(main)

    Building.emcc(a_name) # a.c.o
    Building.emcc(b_name) # b.c.o
    Building.emcc(c_name) # c.c.o
    lib_name = os.path.join(self.get_dir(), 'libLIB.a')
    Building.emar('cr', lib_name, [a_name + '.o', b_name + '.o']) # libLIB.a with a and b

    # a is in the lib AND in an .o, so should be ignored in the lib. We do still need b from the lib though
    Building.emcc(main_name, ['-L.', '-lLIB', a_name+'.o', c_name + '.o'], output_filename='a.out.js')

    self.assertContained('result: 62', run_js(os.path.join(self.get_dir(), 'a.out.js')))

  def test_redundant_link(self):
    lib = "int mult() { return 1; }"
    lib_name = os.path.join(self.get_dir(), 'libA.c')
    open(lib_name, 'w').write(lib)
    main = r'''
      #include <stdio.h>
      int mult();
      int main() {
        printf("result: %d\n", mult());
        return 0;
      }
    '''
    main_name = os.path.join(self.get_dir(), 'main.c')
    open(main_name, 'w').write(main)

    Building.emcc(lib_name, output_filename='libA.so')

    Building.emcc(main_name, ['libA.so']*2, output_filename='a.out.js')

    self.assertContained('result: 1', run_js(os.path.join(self.get_dir(), 'a.out.js')))

  def test_export_all(self):
    lib = r'''
      #include <stdio.h>
      void libf1() { printf("libf1\n"); }
      void libf2() { printf("libf2\n"); }
    '''
    lib_name = os.path.join(self.get_dir(), 'lib.c')
    open(lib_name, 'w').write(lib)

    open('main.js', 'w').write('''
      _libf1();
      _libf2();
    ''')

    Building.emcc(lib_name, ['-s', 'EXPORT_ALL=1', '--post-js', 'main.js'], output_filename='a.out.js')

    self.assertContained('libf1\nlibf2\n', run_js(os.path.join(self.get_dir(), 'a.out.js')))

  def test_stdin(self):
    Building.emcc(path_from_root('tests', 'module', 'test_stdin.c'), output_filename='a.out.js')
    open('in.txt', 'w').write('abcdef\nghijkl')

    for engine in JS_ENGINES:
      print >> sys.stderr, engine
      if engine == NODE_JS: continue # FIXME
      if engine == V8_ENGINE: continue # no stdin support in v8 shell
      self.assertContained('abcdef\nghijkl\neof', run_js(os.path.join(self.get_dir(), 'a.out.js'), engine=engine, stdin=open('in.txt')))

  def test_ungetc_fscanf(self):
    open('main.cpp', 'w').write(r'''
      #include <stdio.h>
      int main(int argc, char const *argv[])
      {
          char str[4] = {0};
          FILE* f = fopen("my_test.input", "r");
          if (f == NULL) {
              printf("cannot open file\n");
              return -1;
          }
          ungetc('x', f);
          ungetc('y', f);
          ungetc('z', f);
          fscanf(f, "%3s", str);
          printf("%s\n", str);
          return 0;
      }
    ''')
    open('my_test.input', 'w').write('abc')
    Building.emcc('main.cpp', ['--embed-file', 'my_test.input'], output_filename='a.out.js')
    self.assertContained('zyx', Popen(listify(JS_ENGINES[0]) + ['a.out.js'], stdout=PIPE, stderr=PIPE).communicate()[0])

  def test_abspaths(self):
    # Includes with absolute paths are generally dangerous, things like -I/usr/.. will get to system local headers, not our portable ones.

    shutil.copyfile(path_from_root('tests', 'hello_world.c'), 'main.c')

    for args, expected in [(['-I/usr/something'], True),
                           (['-L/usr/something'], True),
                           (['-I/usr/something', '-Wno-warn-absolute-paths'], False),
                           (['-L/usr/something', '-Wno-warn-absolute-paths'], False),
                           (['-Isubdir/something'], False),
                           (['-Lsubdir/something'], False),
                           ([], False)]:
      err = Popen([PYTHON, EMCC, 'main.c'] + args, stderr=PIPE).communicate()[1]
      assert ('encountered. If this is to a local system header/library, it may cause problems (local system files make sense for compiling natively on your system, but not necessarily to JavaScript)' in err) == expected, err

  def test_local_link(self):
    # Linking a local library directly, like /usr/lib/libsomething.so, cannot work of course since it
    # doesn't contain bitcode. However, when we see that we should look for a bitcode file for that
    # library in the -L paths and system/lib
    open(os.path.join(self.get_dir(), 'main.cpp'), 'w').write('''
      extern void printey();
      int main() {
        printey();
        return 0;
      }
    ''')

    try:
      os.makedirs(os.path.join(self.get_dir(), 'subdir'));
    except:
      pass
    open(os.path.join(self.get_dir(), 'subdir', 'libfile.so'), 'w').write('this is not llvm bitcode!')

    open(os.path.join(self.get_dir(), 'libfile.cpp'), 'w').write('''
      #include <stdio.h>
      void printey() {
        printf("hello from lib\\n");
      }
    ''')

    Popen([PYTHON, EMCC, os.path.join(self.get_dir(), 'libfile.cpp'), '-o', 'libfile.so']).communicate()
    Popen([PYTHON, EMCC, os.path.join(self.get_dir(), 'main.cpp'), os.path.join(self.get_dir(), 'subdir', 'libfile.so'), '-L.'], stderr=PIPE).communicate()
    self.assertContained('hello from lib', run_js(os.path.join(self.get_dir(), 'a.out.js')))

  def test_runtimelink_multi(self):
    return self.skip('BUILD_AS_SHARED_LIB=2 is deprecated')
    if Settings.ASM_JS: return self.skip('asm does not support runtime linking yet')

    if SPIDERMONKEY_ENGINE not in JS_ENGINES: return self.skip('cannot run without spidermonkey due to node limitations')

    open('testa.h', 'w').write(r'''
      #ifndef _TESTA_H_
      #define _TESTA_H_

      class TestA {
        public:
          TestA();
      };

      #endif
    ''')
    open('testb.h', 'w').write(r'''
      #ifndef _TESTB_H_
      #define _TESTB_H_

      class TestB {
        public:
          TestB();
      };

      #endif
    ''')
    open('testa.cpp', 'w').write(r'''
      #include <stdio.h>
      #include <testa.h>

      TestA::TestA() {
        printf("TestA\n");
      }
    ''')
    open('testb.cpp', 'w').write(r'''
      #include <stdio.h>
      #include <testb.h>
      #include <testa.h>
      /*
      */
      TestB::TestB() {
        printf("TestB\n");
        TestA* testa = new TestA();
      }
    ''')
    open('main.cpp', 'w').write(r'''
      #include <stdio.h>
      #include <testa.h>
      #include <testb.h>

      /*
      */
      int main(int argc, char** argv) {
        printf("Main\n");
        TestA* testa = new TestA();
        TestB* testb = new TestB();
      }
    ''')

    Popen([PYTHON, EMCC, 'testa.cpp', '-o', 'liba.js', '-s', 'BUILD_AS_SHARED_LIB=2', '-s', 'LINKABLE=1', '-s', 'NAMED_GLOBALS=1', '-I.']).communicate()
    Popen([PYTHON, EMCC, 'testb.cpp', '-o', 'libb.js', '-s', 'BUILD_AS_SHARED_LIB=2', '-s', 'LINKABLE=1', '-s', 'NAMED_GLOBALS=1', '-I.']).communicate()
    Popen([PYTHON, EMCC, 'main.cpp', '-o', 'main.js', '-s', 'RUNTIME_LINKED_LIBS=["liba.js", "libb.js"]', '-s', 'NAMED_GLOBALS=1', '-I.', '-s', 'LINKABLE=1']).communicate()

    Popen([PYTHON, EMCC, 'main.cpp', 'testa.cpp', 'testb.cpp', '-o', 'full.js', '-I.']).communicate()

    self.assertContained('TestA\nTestB\nTestA\n', run_js('main.js', engine=SPIDERMONKEY_ENGINE))

  def test_js_libraries(self):
    open(os.path.join(self.get_dir(), 'main.cpp'), 'w').write('''
      #include <stdio.h>
      extern "C" {
        extern void printey();
        extern int calcey(int x, int y);
      }
      int main() {
        printey();
        printf("*%d*\\n", calcey(10, 22));
        return 0;
      }
    ''')
    open(os.path.join(self.get_dir(), 'mylib1.js'), 'w').write('''
      mergeInto(LibraryManager.library, {
        printey: function() {
          Module.print('hello from lib!');
        }
      });
    ''')
    open(os.path.join(self.get_dir(), 'mylib2.js'), 'w').write('''
      mergeInto(LibraryManager.library, {
        calcey: function(x, y) {
          return x + y;
        }
      });
    ''')

    Popen([PYTHON, EMCC, os.path.join(self.get_dir(), 'main.cpp'), '--js-library', os.path.join(self.get_dir(), 'mylib1.js'),
                                                                     '--js-library', os.path.join(self.get_dir(), 'mylib2.js')]).communicate()
    self.assertContained('hello from lib!\n*32*\n', run_js(os.path.join(self.get_dir(), 'a.out.js')))

  def test_identical_basenames(self):
    # Issue 287: files in different dirs but with the same basename get confused as the same,
    # causing multiply defined symbol errors
    try:
      os.makedirs(os.path.join(self.get_dir(), 'foo'));
    except:
      pass
    try:
      os.makedirs(os.path.join(self.get_dir(), 'bar'));
    except:
      pass
    open(os.path.join(self.get_dir(), 'foo', 'main.cpp'), 'w').write('''
      extern void printey();
      int main() {
        printey();
        return 0;
      }
    ''')
    open(os.path.join(self.get_dir(), 'bar', 'main.cpp'), 'w').write('''
      #include<stdio.h>
      void printey() { printf("hello there\\n"); }
    ''')

    Popen([PYTHON, EMCC, os.path.join(self.get_dir(), 'foo', 'main.cpp'), os.path.join(self.get_dir(), 'bar', 'main.cpp')]).communicate()
    self.assertContained('hello there', run_js(os.path.join(self.get_dir(), 'a.out.js')))

    # ditto with first creating .o files
    try_delete(os.path.join(self.get_dir(), 'a.out.js'))
    Popen([PYTHON, EMCC, os.path.join(self.get_dir(), 'foo', 'main.cpp'), '-o', os.path.join(self.get_dir(), 'foo', 'main.o')]).communicate()
    Popen([PYTHON, EMCC, os.path.join(self.get_dir(), 'bar', 'main.cpp'), '-o', os.path.join(self.get_dir(), 'bar', 'main.o')]).communicate()
    Popen([PYTHON, EMCC, os.path.join(self.get_dir(), 'foo', 'main.o'), os.path.join(self.get_dir(), 'bar', 'main.o')]).communicate()
    self.assertContained('hello there', run_js(os.path.join(self.get_dir(), 'a.out.js')))

  def test_main_a(self):
    # if main() is in a .a, we need to pull in that .a

    main_name = os.path.join(self.get_dir(), 'main.c')
    open(main_name, 'w').write(r'''
      #include <stdio.h>
      extern int f();
      int main() {
        printf("result: %d.\n", f());
        return 0;
      }
    ''')

    other_name = os.path.join(self.get_dir(), 'other.c')
    open(other_name, 'w').write(r'''
      #include <stdio.h>
      int f() { return 12346; }
    ''')

    Popen([PYTHON, EMCC, main_name, '-c', '-o', main_name+'.bc']).communicate()
    Popen([PYTHON, EMCC, other_name, '-c', '-o', other_name+'.bc']).communicate()

    Popen([PYTHON, EMAR, 'cr', main_name+'.a', main_name+'.bc']).communicate()

    Popen([PYTHON, EMCC, other_name+'.bc', main_name+'.a']).communicate()

    self.assertContained('result: 12346.', run_js(os.path.join(self.get_dir(), 'a.out.js')))

  def test_dup_o_in_a(self):
    open('common.c', 'w').write(r'''
      #include <stdio.h>
      void a(void) {
        printf("a\n");
      }
    ''')
    Popen([PYTHON, EMCC, 'common.c', '-c', '-o', 'common.o']).communicate()
    Popen([PYTHON, EMAR, 'rc', 'liba.a', 'common.o']).communicate()

    open('common.c', 'w').write(r'''
      #include <stdio.h>
      void b(void) {
        printf("b\n");
      }
    ''')
    Popen([PYTHON, EMCC, 'common.c', '-c', '-o', 'common.o']).communicate()
    Popen([PYTHON, EMAR, 'rc', 'libb.a', 'common.o']).communicate()

    open('main.c', 'w').write(r'''
      void a(void);
      void b(void);
      int main() {
        a();
        b();
      }
    ''')
    Popen([PYTHON, EMCC, 'main.c', '-L.', '-la', '-lb']).communicate()

    self.assertContained('a\nb\n', run_js(os.path.join(self.get_dir(), 'a.out.js')))

  def test_export_in_a(self):
    export_name = 'this_is_an_entry_point'

    open('export.c', 'w').write(r'''
      #include <stdio.h>
      void %s(void) {
        printf("Hello, world!\n");
      }
    ''' % export_name)
    Popen([PYTHON, EMCC, 'export.c', '-c', '-o', 'export.o']).communicate()
    Popen([PYTHON, EMAR, 'rc', 'libexport.a', 'export.o']).communicate()

    open('main.c', 'w').write(r'''
      int main() {
        return 0;
      }
    ''')

    definition = 'function _%s(' % export_name

    # Sanity check: the symbol should not be linked in if not requested.
    Popen([PYTHON, EMCC, 'main.c', '-L.', '-lexport']).communicate()
    self.assertNotContained(definition, open(os.path.join(self.get_dir(), 'a.out.js')).read())

    # Sanity check: exporting without a definition does not cause it to appear.
    # Note: exporting main prevents emcc from warning that it generated no code.
    Popen([PYTHON, EMCC, 'main.c', '-s', '''EXPORTED_FUNCTIONS=['_main', '_%s']''' % export_name]).communicate()
    self.assertNotContained(definition, open(os.path.join(self.get_dir(), 'a.out.js')).read())

    # Actual test: defining symbol in library and exporting it causes it to appear in the output.
    Popen([PYTHON, EMCC, 'main.c', '-L.', '-lexport', '-s', '''EXPORTED_FUNCTIONS=['_%s']''' % export_name]).communicate()
    self.assertContained(definition, open(os.path.join(self.get_dir(), 'a.out.js')).read())

  def test_embed_file(self):
    open(os.path.join(self.get_dir(), 'somefile.txt'), 'w').write('''hello from a file with lots of data and stuff in it thank you very much''')
    open(os.path.join(self.get_dir(), 'main.cpp'), 'w').write(r'''
      #include <stdio.h>
      int main() {
        FILE *f = fopen("somefile.txt", "r");
        char buf[100];
        fread(buf, 1, 20, f);
        buf[20] = 0;
        fclose(f);
        printf("|%s|\n", buf);
        return 0;
      }
    ''')

    Popen([PYTHON, EMCC, os.path.join(self.get_dir(), 'main.cpp'), '--embed-file', 'somefile.txt']).communicate()
    self.assertContained('|hello from a file wi|', run_js(os.path.join(self.get_dir(), 'a.out.js')))

    # preload twice, should not err
    Popen([PYTHON, EMCC, os.path.join(self.get_dir(), 'main.cpp'), '--embed-file', 'somefile.txt', '--embed-file', 'somefile.txt']).communicate()
    self.assertContained('|hello from a file wi|', run_js(os.path.join(self.get_dir(), 'a.out.js')))

  def test_embed_file_dup(self):
    try_delete(os.path.join(self.get_dir(), 'tst'))
    os.mkdir(os.path.join(self.get_dir(), 'tst'))
    os.mkdir(os.path.join(self.get_dir(), 'tst', 'test1'))
    os.mkdir(os.path.join(self.get_dir(), 'tst', 'test2'))

    open(os.path.join(self.get_dir(), 'tst', 'aa.txt'), 'w').write('''frist''')
    open(os.path.join(self.get_dir(), 'tst', 'test1', 'aa.txt'), 'w').write('''sacond''')
    open(os.path.join(self.get_dir(), 'tst', 'test2', 'aa.txt'), 'w').write('''thard''')
    open(os.path.join(self.get_dir(), 'main.cpp'), 'w').write(r'''
      #include <stdio.h>
      #include <string.h>
      void print_file(const char *name) {
        FILE *f = fopen(name, "r");
        char buf[100];
        memset(buf, 0, 100);
        fread(buf, 1, 20, f);
        buf[20] = 0;
        fclose(f);
        printf("|%s|\n", buf);
      }
      int main() {
        print_file("tst/aa.txt");
        print_file("tst/test1/aa.txt");
        print_file("tst/test2/aa.txt");
        return 0;
      }
    ''')

    Popen([PYTHON, EMCC, os.path.join(self.get_dir(), 'main.cpp'), '--embed-file', 'tst']).communicate()
    self.assertContained('|frist|\n|sacond|\n|thard|\n', run_js(os.path.join(self.get_dir(), 'a.out.js')))

  def test_multidynamic_link(self):
    # Linking the same dynamic library in will error, normally, since we statically link it, causing dupe symbols
    # A workaround is to use --ignore-dynamic-linking, see emcc --help for details

    open(os.path.join(self.get_dir(), 'main.cpp'), 'w').write(r'''
      #include <stdio.h>
      extern void printey();
      extern void printother();
      int main() {
        printf("*");
        printey();
        printf("\n");
        printother();
        printf("\n");
        printf("*");
        return 0;
      }
    ''')

    try:
      os.makedirs(os.path.join(self.get_dir(), 'libdir'));
    except:
      pass

    open(os.path.join(self.get_dir(), 'libdir', 'libfile.cpp'), 'w').write('''
      #include <stdio.h>
      void printey() {
        printf("hello from lib");
      }
    ''')

    open(os.path.join(self.get_dir(), 'libdir', 'libother.cpp'), 'w').write('''
      #include <stdio.h>
      extern void printey();
      void printother() {
        printf("|");
        printey();
        printf("|");
      }
    ''')

    # This lets us link the same dynamic lib twice. We will need to link it in manually at the end.
    compiler = [PYTHON, EMCC, '--ignore-dynamic-linking']

    # Build libfile normally into an .so
    Popen(compiler + [os.path.join(self.get_dir(), 'libdir', 'libfile.cpp'), '-o', os.path.join(self.get_dir(), 'libdir', 'libfile.so')]).communicate()
    # Build libother and dynamically link it to libfile - but add --ignore-dynamic-linking
    Popen(compiler + [os.path.join(self.get_dir(), 'libdir', 'libother.cpp'), '-L' + os.path.join(self.get_dir(), 'libdir'), '-lfile', '-o', os.path.join(self.get_dir(), 'libdir', 'libother.so')]).communicate()
    # Build the main file, linking in both the libs
    Popen(compiler + [os.path.join(self.get_dir(), 'main.cpp'), '-L' + os.path.join(self.get_dir(), 'libdir'), '-lfile', '-lother', '-c']).communicate()

    # The normal build system is over. We need to do an additional step to link in the dynamic libraries, since we ignored them before
    Popen([PYTHON, EMCC, os.path.join(self.get_dir(), 'main.o'), '-L' + os.path.join(self.get_dir(), 'libdir'), '-lfile', '-lother']).communicate()

    self.assertContained('*hello from lib\n|hello from lib|\n*', run_js(os.path.join(self.get_dir(), 'a.out.js')))

  def test_js_link(self):
    open(os.path.join(self.get_dir(), 'main.cpp'), 'w').write('''
      #include <stdio.h>
      int main() {
        printf("hello from main\\n");
        return 0;
      }
    ''')
    open(os.path.join(self.get_dir(), 'before.js'), 'w').write('''
      var MESSAGE = 'hello from js';
      if (typeof Module != 'undefined') throw 'This code should run before anything else!';
    ''')
    open(os.path.join(self.get_dir(), 'after.js'), 'w').write('''
      Module.print(MESSAGE);
    ''')

    Popen([PYTHON, EMCC, os.path.join(self.get_dir(), 'main.cpp'), '--pre-js', 'before.js', '--post-js', 'after.js']).communicate()
    self.assertContained('hello from main\nhello from js\n', run_js(os.path.join(self.get_dir(), 'a.out.js')))

  def test_sdl_endianness(self):
    open(os.path.join(self.get_dir(), 'main.cpp'), 'w').write(r'''
      #include <stdio.h>
      #include <SDL/SDL.h>

      int main() {
        printf("%d, %d, %d\n", SDL_BYTEORDER, SDL_LIL_ENDIAN, SDL_BIG_ENDIAN);
        return 0;
      }
    ''')
    Popen([PYTHON, EMCC, os.path.join(self.get_dir(), 'main.cpp')]).communicate()
    self.assertContained('1234, 1234, 4321\n', run_js(os.path.join(self.get_dir(), 'a.out.js')))

  def test_link_memcpy(self):
    # memcpy can show up *after* optimizations, so after our opportunity to link in libc, so it must be special-cased
    open(os.path.join(self.get_dir(), 'main.cpp'), 'w').write(r'''
      #include <stdio.h>

      int main(int argc, char **argv) {
        int num = argc + 10;
        char buf[num], buf2[num];
        for (int i = 0; i < num; i++) {
          buf[i] = i*i+i/3;
        }
        for (int i = 1; i < num; i++) {
          buf[i] += buf[i-1];
        }
        for (int i = 0; i < num; i++) {
          buf2[i] = buf[i];
        }
        for (int i = 1; i < num; i++) {
          buf2[i] += buf2[i-1];
        }
        for (int i = 0; i < num; i++) {
          printf("%d:%d\n", i, buf2[i]);
        }
        return 0;
      }
    ''')
    Popen([PYTHON, EMCC, '-O2', os.path.join(self.get_dir(), 'main.cpp')]).communicate()
    output = run_js(os.path.join(self.get_dir(), 'a.out.js'), full_output=True, stderr=PIPE)
    self.assertContained('''0:0
1:1
2:6
3:21
4:53
5:111
6:-49
7:98
8:55
9:96
10:-16
''', output)
    self.assertNotContained('warning: library.js memcpy should not be running, it is only for testing!', output)

  def test_warn_undefined(self):
    open(os.path.join(self.get_dir(), 'main.cpp'), 'w').write(r'''
      #include <stdio.h>

      extern "C" {
        void something();
      }

      int main() {
        something();
        return 0;
      }
    ''')

    def clear(): try_delete('a.out.js')

    for args in [[], ['-O2']]:
      clear()
      print 'warn', args
      output = Popen([PYTHON, EMCC, os.path.join(self.get_dir(), 'main.cpp'), '-s', 'WARN_ON_UNDEFINED_SYMBOLS=1'] + args, stderr=PIPE).communicate()
      self.assertContained('unresolved symbol: something', output[1])

      clear()
      output = Popen([PYTHON, EMCC, os.path.join(self.get_dir(), 'main.cpp')] + args, stderr=PIPE).communicate()
      self.assertNotContained('unresolved symbol: something\n', output[1])

    for args in [[], ['-O2']]:
      clear()
      print 'error', args
      output = Popen([PYTHON, EMCC, os.path.join(self.get_dir(), 'main.cpp'), '-s', 'ERROR_ON_UNDEFINED_SYMBOLS=1'] + args, stderr=PIPE).communicate()
      self.assertContained('unresolved symbol: something', output[1])
      assert not os.path.exists('a.out.js')

      clear()
      output = Popen([PYTHON, EMCC, os.path.join(self.get_dir(), 'main.cpp')] + args, stderr=PIPE).communicate()
      self.assertNotContained('unresolved symbol: something\n', output[1])
      assert os.path.exists('a.out.js')

  def test_toobig(self):
    open(os.path.join(self.get_dir(), 'main.cpp'), 'w').write(r'''
      #include <stdio.h>

      #define BYTES 100*1024*1024

      int main(int argc, char **argv) {
        if (argc == 100) {
          static char buf[BYTES];
          static char buf2[BYTES];
          for (int i = 0; i < BYTES; i++) {
            buf[i] = i*i;
            buf2[i] = i/3;
          }
          for (int i = 0; i < BYTES; i++) {
            buf[i] = buf2[i/2];
            buf2[i] = buf[i/3];
          }
          printf("%d\n", buf[10] + buf2[20]);
        }
        return 0;
      }
    ''')
    output = Popen([PYTHON, EMCC, os.path.join(self.get_dir(), 'main.cpp')], stderr=PIPE).communicate()[1]
    assert 'Emscripten failed' in output, output
    assert 'warning: very large fixed-size structural type' in output, output

  def test_prepost(self):
    open(os.path.join(self.get_dir(), 'main.cpp'), 'w').write('''
      #include <stdio.h>
      int main() {
        printf("hello from main\\n");
        return 0;
      }
    ''')
    open(os.path.join(self.get_dir(), 'pre.js'), 'w').write('''
      var Module = {
        preRun: function() { Module.print('pre-run') },
        postRun: function() { Module.print('post-run') }
      };
    ''')

    Popen([PYTHON, EMCC, os.path.join(self.get_dir(), 'main.cpp'), '--pre-js', 'pre.js']).communicate()
    self.assertContained('pre-run\nhello from main\npost-run\n', run_js(os.path.join(self.get_dir(), 'a.out.js')))

    # never run, so no preRun or postRun
    src = open(os.path.join(self.get_dir(), 'a.out.js')).read().replace('// {{PRE_RUN_ADDITIONS}}', 'addRunDependency()')
    open(os.path.join(self.get_dir(), 'a.out.js'), 'w').write(src)
    self.assertNotContained('pre-run\nhello from main\npost-run\n', run_js(os.path.join(self.get_dir(), 'a.out.js')))

    # noInitialRun prevents run
    for no_initial_run, run_dep in [(0, 0), (1, 0), (0, 1)]:
      print no_initial_run, run_dep
      Popen([PYTHON, EMCC, os.path.join(self.get_dir(), 'main.cpp')]).communicate()
      src = 'var Module = { noInitialRun: %d };\n' % no_initial_run + open(os.path.join(self.get_dir(), 'a.out.js')).read()
      if run_dep:
        src = src.replace('// {{PRE_RUN_ADDITIONS}}', '// {{PRE_RUN_ADDITIONS}}\naddRunDependency("test");') \
                 .replace('// {{POST_RUN_ADDITIONS}}', '// {{POST_RUN_ADDITIONS}}\nremoveRunDependency("test");')
      open(os.path.join(self.get_dir(), 'a.out.js'), 'w').write(src)
      assert ('hello from main' in run_js(os.path.join(self.get_dir(), 'a.out.js'))) != no_initial_run, 'only run if no noInitialRun'

      if no_initial_run:
        # Calling main later should still work, filesystem etc. must be set up.
        print 'call main later'
        src = open(os.path.join(self.get_dir(), 'a.out.js')).read() + '\nModule.callMain();\n';
        open(os.path.join(self.get_dir(), 'a.out.js'), 'w').write(src)
        assert 'hello from main' in run_js(os.path.join(self.get_dir(), 'a.out.js')), 'main should print when called manually'

    # Use postInit
    open(os.path.join(self.get_dir(), 'pre.js'), 'w').write('''
      var Module = {
        preRun: function() { Module.print('pre-run') },
        postRun: function() { Module.print('post-run') },
        preInit: function() { Module.print('pre-init') }
      };
    ''')
    Popen([PYTHON, EMCC, os.path.join(self.get_dir(), 'main.cpp'), '--pre-js', 'pre.js']).communicate()
    self.assertContained('pre-init\npre-run\nhello from main\npost-run\n', run_js(os.path.join(self.get_dir(), 'a.out.js')))

  def test_prepost2(self):
    open(os.path.join(self.get_dir(), 'main.cpp'), 'w').write('''
      #include <stdio.h>
      int main() {
        printf("hello from main\\n");
        return 0;
      }
    ''')
    open(os.path.join(self.get_dir(), 'pre.js'), 'w').write('''
      var Module = {
        preRun: function() { Module.print('pre-run') },
      };
    ''')
    open(os.path.join(self.get_dir(), 'pre2.js'), 'w').write('''
      Module.postRun = function() { Module.print('post-run') };
    ''')
    Popen([PYTHON, EMCC, os.path.join(self.get_dir(), 'main.cpp'), '--pre-js', 'pre.js', '--pre-js', 'pre2.js']).communicate()
    self.assertContained('pre-run\nhello from main\npost-run\n', run_js(os.path.join(self.get_dir(), 'a.out.js')))

  def test_prepre(self):
    open(os.path.join(self.get_dir(), 'main.cpp'), 'w').write('''
      #include <stdio.h>
      int main() {
        printf("hello from main\\n");
        return 0;
      }
    ''')
    open(os.path.join(self.get_dir(), 'pre.js'), 'w').write('''
      var Module = {
        preRun: [function() { Module.print('pre-run') }],
      };
    ''')
    open(os.path.join(self.get_dir(), 'pre2.js'), 'w').write('''
      Module.preRun.push(function() { Module.print('prepre') });
    ''')
    Popen([PYTHON, EMCC, os.path.join(self.get_dir(), 'main.cpp'), '--pre-js', 'pre.js', '--pre-js', 'pre2.js']).communicate()
    self.assertContained('prepre\npre-run\nhello from main\n', run_js(os.path.join(self.get_dir(), 'a.out.js')))

  def test_save_bc(self):
    for save in [0, 1]:
      self.clear()
      Popen([PYTHON, EMCC, path_from_root('tests', 'hello_world_loop_malloc.cpp')] + ([] if not save else ['--save-bc', self.in_dir('my_bitcode.bc')])).communicate()
      assert 'hello, world!' in run_js(self.in_dir('a.out.js'))
      assert os.path.exists(self.in_dir('my_bitcode.bc')) == save
      if save:
        try_delete('a.out.js')
        Building.llvm_dis(self.in_dir('my_bitcode.bc'), self.in_dir('my_ll.ll'))
        try:
          os.environ['EMCC_LEAVE_INPUTS_RAW'] = '1'
          Popen([PYTHON, EMCC, 'my_ll.ll', '-o', 'two.js']).communicate()
          assert 'hello, world!' in run_js(self.in_dir('two.js'))
        finally:
          del os.environ['EMCC_LEAVE_INPUTS_RAW']

  def test_fix_closure(self):
    input = path_from_root('tests', 'test-fix-closure.js')
    expected = path_from_root('tests', 'test-fix-closure.out.js')
    Popen([PYTHON, path_from_root('tools', 'fix_closure.py'), input, 'out.js']).communicate(input)
    output = open('out.js').read()
    assert '0,zzz_Q_39fa,0' in output
    assert 'function(a,c)' not in output # should be uninlined, so it gets a name
    assert run_js(input) == run_js('out.js')

  def test_js_optimizer(self):
    for input, expected, passes in [
      (path_from_root('tools', 'test-js-optimizer.js'), open(path_from_root('tools', 'test-js-optimizer-output.js')).read(),
       ['hoistMultiples', 'loopOptimizer', 'removeAssignsToUndefined', 'simplifyExpressions']),
      (path_from_root('tools', 'test-js-optimizer-t2c.js'), open(path_from_root('tools', 'test-js-optimizer-t2c-output.js')).read(),
       ['simplifyExpressions', 'optimizeShiftsConservative']),
      (path_from_root('tools', 'test-js-optimizer-t2.js'), open(path_from_root('tools', 'test-js-optimizer-t2-output.js')).read(),
       ['simplifyExpressions', 'optimizeShiftsAggressive']),
      # Make sure that optimizeShifts handles functions with shift statements.
      (path_from_root('tools', 'test-js-optimizer-t3.js'), open(path_from_root('tools', 'test-js-optimizer-t3-output.js')).read(),
       ['optimizeShiftsAggressive']),
      (path_from_root('tools', 'test-js-optimizer-regs.js'), open(path_from_root('tools', 'test-js-optimizer-regs-output.js')).read(),
       ['registerize']),
      (path_from_root('tools', 'eliminator', 'eliminator-test.js'), open(path_from_root('tools', 'eliminator', 'eliminator-test-output.js')).read(),
       ['eliminate']),
      (path_from_root('tools', 'eliminator', 'safe-eliminator-test.js'), open(path_from_root('tools', 'eliminator', 'safe-eliminator-test-output.js')).read(),
       ['eliminateMemSafe']),
      (path_from_root('tools', 'eliminator', 'asm-eliminator-test.js'), open(path_from_root('tools', 'eliminator', 'asm-eliminator-test-output.js')).read(),
       ['asm', 'eliminate']),
      (path_from_root('tools', 'test-js-optimizer-asm-regs.js'), open(path_from_root('tools', 'test-js-optimizer-asm-regs-output.js')).read(),
       ['asm', 'registerize']),
      (path_from_root('tools', 'test-js-optimizer-asm-regs-min.js'), open(path_from_root('tools', 'test-js-optimizer-asm-regs-min-output.js')).read(),
       ['asm', 'registerize']),
      (path_from_root('tools', 'test-js-optimizer-asm-pre.js'), open(path_from_root('tools', 'test-js-optimizer-asm-pre-output.js')).read(),
       ['asm', 'simplifyExpressions']),
      (path_from_root('tools', 'test-js-optimizer-asm-last.js'), open(path_from_root('tools', 'test-js-optimizer-asm-last-output.js')).read(),
       ['asm', 'last']),
      (path_from_root('tools', 'test-js-optimizer-asm-relocate.js'), open(path_from_root('tools', 'test-js-optimizer-asm-relocate-output.js')).read(),
       ['asm', 'relocate']),
      (path_from_root('tools', 'test-js-optimizer-asm-outline1.js'), open(path_from_root('tools', 'test-js-optimizer-asm-outline1-output.js')).read(),
       ['asm', 'outline']),
      (path_from_root('tools', 'test-js-optimizer-asm-outline2.js'), open(path_from_root('tools', 'test-js-optimizer-asm-outline2-output.js')).read(),
       ['asm', 'outline']),
      (path_from_root('tools', 'test-js-optimizer-asm-outline3.js'), open(path_from_root('tools', 'test-js-optimizer-asm-outline3-output.js')).read(),
       ['asm', 'outline']),
      (path_from_root('tools', 'test-js-optimizer-asm-minlast.js'), open(path_from_root('tools', 'test-js-optimizer-asm-minlast-output.js')).read(),
       ['asm', 'minifyWhitespace', 'last']),
    ]:
      print input
      output = Popen(listify(NODE_JS) + [path_from_root('tools', 'js-optimizer.js'), input] + passes, stdin=PIPE, stdout=PIPE).communicate()[0]
      self.assertIdentical(expected, output.replace('\r\n', '\n').replace('\n\n', '\n'))

  def test_m_mm(self):
    open(os.path.join(self.get_dir(), 'foo.c'), 'w').write('''#include <emscripten.h>''')
    for opt in ['M', 'MM']:
      output, err = Popen([PYTHON, EMCC, os.path.join(self.get_dir(), 'foo.c'), '-' + opt], stdout=PIPE, stderr=PIPE).communicate()
      assert 'foo.o: ' in output, '-%s failed to produce the right output: %s' % (opt, output)
      assert 'error' not in err, 'Unexpected stderr: ' + err

  def test_chunking(self):
    if os.environ.get('EMCC_DEBUG'): return self.skip('cannot run in debug mode')
    if os.environ.get('EMCC_CORES'): return self.skip('cannot run if cores are altered')
    if multiprocessing.cpu_count() < 2: return self.skip('need multiple cores')
    try:
      os.environ['EMCC_DEBUG'] = '1'
      os.environ['EMCC_CORES'] = '2' # standardize over machines
      for asm, linkable, chunks in [
          (0, 0, 2), (0, 1, 2),
          (1, 0, 2), (1, 1, 2)
        ]:
        print asm, linkable, chunks
        output, err = Popen([PYTHON, EMCC, path_from_root('tests', 'hello_libcxx.cpp'), '-O1', '-s', 'LINKABLE=%d' % linkable, '-s', 'ASM_JS=%d' % asm] + (['-O2'] if asm else []), stdout=PIPE, stderr=PIPE).communicate()
        ok = False
        for c in range(chunks, chunks+2):
          ok = ok or ('phase 2 working on %d chunks' % c in err)
        assert ok, err
    finally:
      del os.environ['EMCC_DEBUG']
      del os.environ['EMCC_CORES']

  def test_debuginfo(self):
    if os.environ.get('EMCC_DEBUG'): return self.skip('cannot run in debug mode')
    try:
      os.environ['EMCC_DEBUG'] = '1'
      # llvm debug info is kept only when we can see it, which is without the js optimize, -O0. js debug info is lost by registerize in -O2, so - g disables it
      for args, expect_llvm, expect_js in [
          (['-O0'], True, True),
          (['-O0', '-g'], True, True),
          (['-O1'], False, True),
          (['-O1', '-g'], False, True),
          (['-O2'], False, False),
          (['-O2', '-g'], False, True),
        ]:
        print args, expect_llvm, expect_js
        output, err = Popen([PYTHON, EMCC, path_from_root('tests', 'hello_world.cpp')] + args, stdout=PIPE, stderr=PIPE).communicate()
        assert expect_llvm == ('strip-debug' not in err)
        assert expect_js == ('registerize' not in err)
    finally:
      del os.environ['EMCC_DEBUG']

  def test_scons(self): # also incidentally tests c++11 integration in llvm 3.1
    try_delete(os.path.join(self.get_dir(), 'test'))
    shutil.copytree(path_from_root('tests', 'scons'), os.path.join(self.get_dir(), 'test'))
    shutil.copytree(path_from_root('tools', 'scons', 'site_scons'), os.path.join(self.get_dir(), 'test', 'site_scons'))
    os.chdir(os.path.join(self.get_dir(), 'test'))
    Popen(['scons']).communicate()
    output = run_js('scons_integration.js')
    assert 'If you see this - the world is all right!' in output

  def test_embind(self):
    for args, fail in [
      ([], True), # without --bind, we fail
      (['--bind'], False),
      (['--bind', '-O1'], False),
      (['--bind', '-O2'], False),
      (['--bind', '-O1', '-s', 'ASM_JS=0'], False),
      (['--bind', '-O2', '-s', 'ASM_JS=0'], False)
    ]:
      print args, fail
      self.clear()
      try_delete(self.in_dir('a.out.js'))
      Popen([PYTHON, EMCC, path_from_root('tests', 'embind', 'embind_test.cpp'), '--post-js', path_from_root('tests', 'embind', 'underscore-1.4.2.js'), '--post-js', path_from_root('tests', 'embind', 'imvu_test_adapter.js'), '--post-js', path_from_root('tests', 'embind', 'embind.test.js')] + args, stderr=PIPE if fail else None).communicate()
      assert os.path.exists(self.in_dir('a.out.js')) == (not fail)
      if not fail:
        output = run_js(self.in_dir('a.out.js'), stdout=PIPE, stderr=PIPE, full_output=True)
        assert "FAIL" not in output, output

  def test_llvm_nativizer(self):
    try:
      Popen(['as', '--version'], stdout=PIPE, stderr=PIPE).communicate()
    except:
      return self.skip('no gnu as, cannot run nativizer')

    # avoid impure_ptr problems etc.
    shutil.copyfile(path_from_root('tests', 'files.cpp'), os.path.join(self.get_dir(), 'files.cpp'))
    open(os.path.join(self.get_dir(), 'somefile.binary'), 'w').write('''waka waka############################''')
    open(os.path.join(self.get_dir(), 'test.file'), 'w').write('''ay file..............,,,,,,,,,,,,,,''')
    open(os.path.join(self.get_dir(), 'stdin'), 'w').write('''inter-active''')
    Popen([PYTHON, EMCC, os.path.join(self.get_dir(), 'files.cpp'), '-c']).communicate()
    Popen([PYTHON, path_from_root('tools', 'nativize_llvm.py'), os.path.join(self.get_dir(), 'files.o')], stdout=PIPE, stderr=PIPE).communicate(input)
    output = Popen([os.path.join(self.get_dir(), 'files.o.run')], stdin=open(os.path.join(self.get_dir(), 'stdin')), stdout=PIPE, stderr=PIPE).communicate()
    self.assertContained('''size: 37
data: 119,97,107,97,32,119,97,107,97,35,35,35,35,35,35,35,35,35,35,35,35,35,35,35,35,35,35,35,35,35,35,35,35,35,35,35,35
loop: 119 97 107 97 32 119 97 107 97 35 35 35 35 35 35 35 35 35 35 35 35 35 35 35 35 35 35 35 35 35 35 35 35 35 35 35 35 
input:inter-active
texto
$
5 : 10,30,20,11,88
other=ay file...
seeked= file.
''', output[0])
    self.assertContained('texte\n', output[1])

  def test_emconfig(self):
    output = Popen([PYTHON, EMCONFIG, 'LLVM_ROOT'], stdout=PIPE, stderr=PIPE).communicate()[0].strip()
    try:
      assert output == LLVM_ROOT
    except:
      print >> sys.stderr, 'Assertion failed: python %s LLVM_ROOT returned "%s" instead of expected "%s"!' % (EMCONFIG, output, LLVM_ROOT)
      raise
    invalid = 'Usage: em-config VAR_NAME'
    # Don't accept variables that do not exist
    output = Popen([PYTHON, EMCONFIG, 'VAR_WHICH_DOES_NOT_EXIST'], stdout=PIPE, stderr=PIPE).communicate()[0].strip()
    assert output == invalid
    # Don't accept no arguments
    output = Popen([PYTHON, EMCONFIG], stdout=PIPE, stderr=PIPE).communicate()[0].strip()
    assert output == invalid
    # Don't accept more than one variable
    output = Popen([PYTHON, EMCONFIG, 'LLVM_ROOT', 'EMCC'], stdout=PIPE, stderr=PIPE).communicate()[0].strip()
    assert output == invalid
    # Don't accept arbitrary python code
    output = Popen([PYTHON, EMCONFIG, 'sys.argv[1]'], stdout=PIPE, stderr=PIPE).communicate()[0].strip()
    assert output == invalid

  def test_link_s(self):
    # -s OPT=VALUE can conflict with -s as a linker option. We warn and ignore
    open(os.path.join(self.get_dir(), 'main.cpp'), 'w').write(r'''
      extern "C" {
        void something();
      }

      int main() {
        something();
        return 0;
      }
    ''')
    open(os.path.join(self.get_dir(), 'supp.cpp'), 'w').write(r'''
      #include <stdio.h>

      extern "C" {
        void something() {
          printf("yello\n");
        }
      }
    ''')
    Popen([PYTHON, EMCC, os.path.join(self.get_dir(), 'main.cpp'), '-o', 'main.o']).communicate()
    Popen([PYTHON, EMCC, os.path.join(self.get_dir(), 'supp.cpp'), '-o', 'supp.o']).communicate()

    output = Popen([PYTHON, EMCC, os.path.join(self.get_dir(), 'main.o'), '-s', os.path.join(self.get_dir(), 'supp.o'), '-s', 'SAFE_HEAP=1'], stderr=PIPE).communicate()
    self.assertContained('treating -s as linker option', output[1])
    output = run_js('a.out.js')
    assert 'yello' in output, 'code works'
    code = open('a.out.js').read()
    assert 'SAFE_HEAP' in code, 'valid -s option had an effect'

  def test_jcache_printf(self):
    open(self.in_dir('src.cpp'), 'w').write(r'''
      #include <stdio.h>
      #include <stdint.h>
      #include <emscripten.h>
      int main() {
        emscripten_jcache_printf("hello world\n");
        emscripten_jcache_printf("hello %d world\n", 5);
        emscripten_jcache_printf("hello %.3f world\n", 123.456789123);
        emscripten_jcache_printf("hello %llx world\n", 0x1234567811223344ULL);
        return 0;
      }
    ''')
    Popen([PYTHON, EMCC, self.in_dir('src.cpp')]).communicate()
    output = run_js('a.out.js')
    self.assertIdentical('hello world\nhello 5 world\nhello 123.457 world\nhello 1234567811223300 world\n', output)

  def test_conftest_s_flag_passing(self):
    open(os.path.join(self.get_dir(), 'conftest.c'), 'w').write(r'''
      int main() {
        return 0;
      }
    ''')
    os.environ["EMMAKEN_JUST_CONFIGURE"] = "1"
    cmd = [PYTHON, EMCC, '-s', 'ASSERTIONS=1', os.path.join(self.get_dir(), 'conftest.c'), '-o', 'conftest']
    output = Popen(cmd, stderr=PIPE).communicate()
    del os.environ["EMMAKEN_JUST_CONFIGURE"]
    self.assertNotContained('emcc: warning: treating -s as linker option', output[1])
    assert os.path.exists('conftest')

  def test_file_packager(self):
    try:
      os.mkdir('subdir')
    except:
      pass
    open('data1.txt', 'w').write('data1')
    os.chdir('subdir')
    open('data2.txt', 'w').write('data2')
    # relative path to below the current dir is invalid
    out, err = Popen([PYTHON, FILE_PACKAGER, 'test.data', '--preload', '../data1.txt'], stdout=PIPE, stderr=PIPE).communicate()
    assert len(out) == 0
    assert 'below the current directory' in err
    # relative path that ends up under us is cool
    out, err = Popen([PYTHON, FILE_PACKAGER, 'test.data', '--preload', '../subdir/data2.txt'], stdout=PIPE, stderr=PIPE).communicate()
    assert len(out) > 0
    assert 'below the current directory' not in err
    # direct path leads to the same code being generated - relative path does not make us do anything different
    out2, err2 = Popen([PYTHON, FILE_PACKAGER, 'test.data', '--preload', 'data2.txt'], stdout=PIPE, stderr=PIPE).communicate()
    assert len(out2) > 0
    assert 'below the current directory' not in err2
    def clean(txt):
      return filter(lambda line: 'PACKAGE_UUID' not in line, txt.split('\n'))
    out = clean(out)
    out2 = clean(out2)
    assert out == out2
    # sanity check that we do generate different code for different inputs
    out3, err3 = Popen([PYTHON, FILE_PACKAGER, 'test.data', '--preload', 'data2.txt', 'data2.txt@waka.txt'], stdout=PIPE, stderr=PIPE).communicate()
    out3 = clean(out3)
    assert out != out3

  def test_crunch(self):
    # crunch should not be run if a .crn exists that is more recent than the .dds
    shutil.copyfile(path_from_root('tests', 'ship.dds'), 'ship.dds')
    time.sleep(0.1)
    Popen([PYTHON, FILE_PACKAGER, 'test.data', '--pre-run', '--crunch=32', '--preload', 'ship.dds'], stdout=open('pre.js', 'w')).communicate()
    assert os.stat('test.data').st_size < 0.25*os.stat('ship.dds').st_size, 'Compressed should be much smaller than dds'
    crunch_time = os.stat('ship.crn').st_mtime
    dds_time = os.stat('ship.dds').st_mtime
    assert crunch_time > dds_time, 'Crunch is more recent'
    # run again, should not recrunch!
    time.sleep(0.1)
    Popen([PYTHON, FILE_PACKAGER, 'test.data', '--pre-run', '--crunch=32', '--preload', 'ship.dds'], stdout=open('pre.js', 'w')).communicate()
    assert crunch_time == os.stat('ship.crn').st_mtime, 'Crunch is unchanged'
    # update dds, so should recrunch
    time.sleep(0.1)
    os.utime('ship.dds', None)
    Popen([PYTHON, FILE_PACKAGER, 'test.data', '--pre-run', '--crunch=32', '--preload', 'ship.dds'], stdout=open('pre.js', 'w')).communicate()
    assert crunch_time < os.stat('ship.crn').st_mtime, 'Crunch was changed'

  def test_headless(self):
    if SPIDERMONKEY_ENGINE not in JS_ENGINES: return self.skip('cannot run without spidermonkey due to node limitations (Uint8ClampedArray etc.)')

    shutil.copyfile(path_from_root('tests', 'screenshot.png'), os.path.join(self.get_dir(), 'example.png'))
    Popen([PYTHON, EMCC, path_from_root('tests', 'sdl_headless.c'), '-s', 'HEADLESS=1']).communicate()
    output = run_js('a.out.js', engine=SPIDERMONKEY_ENGINE, stderr=PIPE)
    assert '''Init: 0
Font: 0x1
Sum: 0
you should see two lines of text in different colors and a blue rectangle
SDL_Quit called (and ignored)
done.
''' in output, output

  def test_preprocess(self):
    self.clear()

    out, err = Popen([PYTHON, EMCC, path_from_root('tests', 'hello_world.c'), '-E'], stdout=PIPE).communicate()
    assert not os.path.exists('a.out.js')
    assert '''tests/hello_world.c"''' in out
    assert '''printf("hello, world!''' in out

<<<<<<< HEAD
  def test_demangle(self):
    open('src.cpp', 'w').write('''
      #include <stdio.h>
      #include <emscripten.h>
      void two(char c) {
        EM_ASM(Module.print(stackTrace()));
      }
      void one(int x) {
        two(x % 17);
      }
      int main() {
        EM_ASM(Module.print(demangle('__Znwj'))); // check for no aborts
        EM_ASM(Module.print(demangle('_main')));
        EM_ASM(Module.print(demangle('__Z2f2v')));
        EM_ASM(Module.print(demangle('__Z12abcdabcdabcdi')));
        EM_ASM(Module.print(demangle('__Z4testcsifdPvPiPc')));
        EM_ASM(Module.print(demangle('__ZN4test5moarrEcslfdPvPiPc')));
        EM_ASM(Module.print(demangle('__ZN4Waka1f12a234123412345pointEv')));
        EM_ASM(Module.print(demangle('__Z3FooIiEvv')));
        EM_ASM(Module.print(demangle('__Z3FooIidEvi')));
        EM_ASM(Module.print(demangle('__ZN3Foo3BarILi5EEEvv')));
        EM_ASM(Module.print(demangle('__ZNK10__cxxabiv120__si_class_type_info16search_below_dstEPNS_19__dynamic_cast_infoEPKvib')));
        EM_ASM(Module.print(demangle('__Z9parsewordRPKciRi')));
        EM_ASM(Module.print(demangle('__Z5multiwahtjmxyz')));
        EM_ASM(Module.print(demangle('__Z1aA32_iPA5_c')));
        one(17);
        return 0;
      }
    ''')

    Popen([PYTHON, EMCC, 'src.cpp', '-s', 'LINKABLE=1']).communicate()
    output = run_js('a.out.js')
    self.assertContained('''main
f2()
abcdabcdabcd(int)
test(char, short, int, float, double, void*, int*, char*)
test::moarr(char, short, long, float, double, void*, int*, char*)
Waka::f::a23412341234::point()
void Foo<int>()
void Foo<int, double>(int)
void Foo::Bar<5>()
__cxxabiv1::__si_class_type_info::search_below_dst(__cxxabiv1::__dynamic_cast_info*, void*, int, bool)
parseword(char*&, int, int&)
multi(wchar_t, signed char, unsigned char, unsigned short, unsigned int, unsigned long, long long, unsigned long long, ...)
a(int [32], char [5]*)
''', output)
    # test for multiple functions in one stack trace
    assert 'one(int)' in output
    assert 'two(char)' in output
=======
  def test_module_exports_with_closure(self):
    # This test checks that module.export is retained when JavaScript is minified by compiling with --closure 1
    # This is important as if module.export is not present the Module object will not be visible to node.js
    # Run with ./runner.py other.test_module_exports_with_closure

    # First make sure test.js isn't present.
    try_delete(path_from_root('tests', 'Module-exports', 'test.js'))
    assert not os.path.exists(path_from_root('tests', 'Module-exports', 'test.js'))

    # compile with -O2 --closure 0
    Popen([PYTHON, EMCC, path_from_root('tests', 'Module-exports', 'test.c'), '-o', path_from_root('tests', 'Module-exports', 'test.js'), '-O2', '--closure', '0', '--pre-js', path_from_root('tests', 'Module-exports', 'setup.js'), '-s', 'EXPORTED_FUNCTIONS=["_bufferTest"]'], stdout=PIPE, stderr=PIPE).communicate()

    # Check that compilation was successful
    assert os.path.exists(path_from_root('tests', 'Module-exports', 'test.js'))
    test_js_closure_0 = open(path_from_root('tests', 'Module-exports', 'test.js')).read()

    # Check that test.js compiled with --closure 0 contains "module['exports'] = Module;"
    assert "module['exports'] = Module;" in test_js_closure_0

    # Check that main.js (which requires test.js) completes successfully when run in node.js
    # in order to check that the exports are indeed functioning correctly.
    if NODE_JS in JS_ENGINES:
      self.assertContained('bufferTest finished', run_js(path_from_root('tests', 'Module-exports', 'main.js'), engine=NODE_JS))

    # Delete test.js again and check it's gone.
    try_delete(path_from_root('tests', 'Module-exports', 'test.js'))
    assert not os.path.exists(path_from_root('tests', 'Module-exports', 'test.js'))

    # compile with -O2 --closure 1
    Popen([PYTHON, EMCC, path_from_root('tests', 'Module-exports', 'test.c'), '-o', path_from_root('tests', 'Module-exports', 'test.js'), '-O2', '--closure', '1', '--pre-js', path_from_root('tests', 'Module-exports', 'setup.js'), '-s', 'EXPORTED_FUNCTIONS=["_bufferTest"]'], stdout=PIPE, stderr=PIPE).communicate()

    # Check that compilation was successful
    assert os.path.exists(path_from_root('tests', 'Module-exports', 'test.js'))
    test_js_closure_1 = open(path_from_root('tests', 'Module-exports', 'test.js')).read()

    # Check that test.js compiled with --closure 1 contains "module.exports", we want to verify that
    # "module['exports']" got minified to "module.exports" when compiling with --closure 1
    assert "module.exports" in test_js_closure_1

    # Check that main.js (which requires test.js) completes successfully when run in node.js
    # in order to check that the exports are indeed functioning correctly.
    if NODE_JS in JS_ENGINES:
      self.assertContained('bufferTest finished', run_js(path_from_root('tests', 'Module-exports', 'main.js'), engine=NODE_JS))

    # Tidy up files that might have been created by this test.
    try_delete(path_from_root('tests', 'Module-exports', 'test.js'))
    try_delete(path_from_root('tests', 'Module-exports', 'test.js.map'))

    # ----------------------------- End of test_module_exports_with_closure -----------------------------


>>>>>>> 0c7ec24c
<|MERGE_RESOLUTION|>--- conflicted
+++ resolved
@@ -1910,7 +1910,6 @@
     assert '''tests/hello_world.c"''' in out
     assert '''printf("hello, world!''' in out
 
-<<<<<<< HEAD
   def test_demangle(self):
     open('src.cpp', 'w').write('''
       #include <stdio.h>
@@ -1960,7 +1959,7 @@
     # test for multiple functions in one stack trace
     assert 'one(int)' in output
     assert 'two(char)' in output
-=======
+
   def test_module_exports_with_closure(self):
     # This test checks that module.export is retained when JavaScript is minified by compiling with --closure 1
     # This is important as if module.export is not present the Module object will not be visible to node.js
@@ -2008,8 +2007,3 @@
     # Tidy up files that might have been created by this test.
     try_delete(path_from_root('tests', 'Module-exports', 'test.js'))
     try_delete(path_from_root('tests', 'Module-exports', 'test.js.map'))
-
-    # ----------------------------- End of test_module_exports_with_closure -----------------------------
-
-
->>>>>>> 0c7ec24c
