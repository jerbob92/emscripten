#ifdef __wasilibc_unmodified_upstream // WASI has no syscall, dup
#include "stdio_impl.h"
#else
#include <wasi/api.h>
#endif
#include <fcntl.h>
#include <unistd.h>
#ifdef __wasilibc_unmodified_upstream // WASI has no syscall, dup
#else
// Move this below fcntl.h and unistd.h so that the __syscall macro doesn't
// cause trouble.
#include "stdio_impl.h"
#include <errno.h>
#endif

/* The basic idea of this implementation is to open a new FILE,
 * hack the necessary parts of the new FILE into the old one, then
 * close the new FILE. */

/* Locking IS necessary because another thread may provably hold the
 * lock, via flockfile or otherwise, when freopen is called, and in that
 * case, freopen cannot act until the lock is released. */

int __wasilibc_fd_renumber(int fd, int newfd) {
  __wasi_errno_t error = __wasi_fd_renumber(fd, newfd);
  if (error != 0) {
    errno = error;
    return -1;
  }
  return 0;
}

FILE *freopen(const char *restrict filename, const char *restrict mode, FILE *restrict f)
{
  int fl = __fmodeflags(mode);
  FILE *f2;

  FLOCK(f);

  fflush(f);

  if (!filename) {
    if (fl&O_CLOEXEC)
#ifdef __wasilibc_unmodified_upstream // WASI has no syscall
      __syscall(SYS_fcntl, f->fd, F_SETFD, FD_CLOEXEC);
#else
      fcntl(f->fd, F_SETFD, FD_CLOEXEC);
#endif
    fl &= ~(O_CREAT|O_EXCL|O_CLOEXEC);
#ifdef __wasilibc_unmodified_upstream // WASI has no syscall
    if (syscall(SYS_fcntl, f->fd, F_SETFL, fl) < 0)
#else
    if (fcntl(f->fd, F_SETFL, fl) < 0)
#endif
<<<<<<< HEAD
      goto fail;
  } else {
    f2 = fopen(filename, mode);
    if (!f2) goto fail;
    if (f2->fd == f->fd) f2->fd = -1; /* avoid closing in fclose */
#ifdef __wasilibc_unmodified_upstream // WASI has no dup
      else if (__dup3(f2->fd, f->fd, fl&O_CLOEXEC)<0) goto fail2;
#else
      // WASI doesn't have dup3, but does have a way to renumber
      // an existing file descriptor.
    else {
      if (__wasilibc_fd_renumber(f2->fd, f->fd)<0) goto fail2;
      f2->fd = -1; /* avoid closing in fclose */
    }
#endif

    f->flags = (f->flags & F_PERM) | f2->flags;
    f->read = f2->read;
    f->write = f2->write;
    f->seek = f2->seek;
    f->close = f2->close;

    fclose(f2);
  }

  FUNLOCK(f);
  return f;

  fail2:
  fclose(f2);
  fail:
  fclose(f);
  return NULL;
}

weak_alias(freopen, freopen64);
=======
		fl &= ~(O_CREAT|O_EXCL|O_CLOEXEC);
		if (syscall(SYS_fcntl, f->fd, F_SETFL, fl) < 0)
			goto fail;
	} else {
		f2 = fopen(filename, mode);
		if (!f2) goto fail;
		if (f2->fd == f->fd) f2->fd = -1; /* avoid closing in fclose */
		else if (__dup3(f2->fd, f->fd, fl&O_CLOEXEC)<0) goto fail2;

		f->flags = (f->flags & F_PERM) | f2->flags;
		f->read = f2->read;
		f->write = f2->write;
		f->seek = f2->seek;
		f->close = f2->close;

		fclose(f2);
	}

	f->mode = 0;
	f->locale = 0;
	FUNLOCK(f);
	return f;

fail2:
	fclose(f2);
fail:
	fclose(f);
	return NULL;
}
>>>>>>> bec42dac
<|MERGE_RESOLUTION|>--- conflicted
+++ resolved
@@ -52,7 +52,6 @@
 #else
     if (fcntl(f->fd, F_SETFL, fl) < 0)
 #endif
-<<<<<<< HEAD
       goto fail;
   } else {
     f2 = fopen(filename, mode);
@@ -88,35 +87,4 @@
   return NULL;
 }
 
-weak_alias(freopen, freopen64);
-=======
-		fl &= ~(O_CREAT|O_EXCL|O_CLOEXEC);
-		if (syscall(SYS_fcntl, f->fd, F_SETFL, fl) < 0)
-			goto fail;
-	} else {
-		f2 = fopen(filename, mode);
-		if (!f2) goto fail;
-		if (f2->fd == f->fd) f2->fd = -1; /* avoid closing in fclose */
-		else if (__dup3(f2->fd, f->fd, fl&O_CLOEXEC)<0) goto fail2;
-
-		f->flags = (f->flags & F_PERM) | f2->flags;
-		f->read = f2->read;
-		f->write = f2->write;
-		f->seek = f2->seek;
-		f->close = f2->close;
-
-		fclose(f2);
-	}
-
-	f->mode = 0;
-	f->locale = 0;
-	FUNLOCK(f);
-	return f;
-
-fail2:
-	fclose(f2);
-fail:
-	fclose(f);
-	return NULL;
-}
->>>>>>> bec42dac
+weak_alias(freopen, freopen64);