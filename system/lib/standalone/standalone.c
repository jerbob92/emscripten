--- conflicted
+++ resolved
@@ -696,7 +696,6 @@
   return -ENOSYS;
 }
 
-<<<<<<< HEAD
 weak int __syscall_renameat(int olddirfd, intptr_t oldpath, int newdirfd, intptr_t newpath) {
   const char* oldpathresolved_path = (const char*)oldpath;
 
@@ -739,39 +738,10 @@
 }
 
 weak int __syscall_dup(int fd) {
-  REPORT_UNSUPPORTED(__syscall_dup);
-=======
-weak int __syscall_stat64(intptr_t path, intptr_t buf) {
   return -ENOSYS;
 }
 
-weak int __syscall_dup(int fd) {
-  return -ENOSYS;
-}
-
-weak int __syscall_mkdirat(int dirfd, intptr_t path, int mode) {
-  return -ENOSYS;
-}
-
-weak int __syscall_newfstatat(int dirfd, intptr_t path, intptr_t buf, int flags) {
-  return -ENOSYS;
-}
-
-weak int __syscall_lstat64(intptr_t path, intptr_t buf) {
-  return -ENOSYS;
-}
-
-// There is no good source of entropy without an import. Make this weak so that
-// it can be replaced with a pRNG or a proper import.
-weak int getentropy(void* buffer, size_t length) {
->>>>>>> bec42dac
-  abort();
-  return -ENOSYS;
-}
-
 weak int __syscall_dup3(int fd, int suggestfd, int flags) {
-  REPORT_UNSUPPORTED(__syscall_dup3);
-    abort();
     return -ENOSYS;
 }
 
@@ -1290,7 +1260,6 @@
   return -1;
 }
 
-<<<<<<< HEAD
 weak void *dlopen(const char *file, int mode) {
   REPORT_UNSUPPORTED(dlopen);
   abort();
@@ -1304,7 +1273,8 @@
 weak int system(const char *cmd) {
   REPORT_UNSUPPORTED(system);
   abort();
-=======
+}
+
 weak uintptr_t emscripten_stack_snapshot(void) {
   return 0;
 }
@@ -1345,5 +1315,4 @@
 
 weak char* emscripten_get_module_name(char* buf, size_t length) {
   return strncpy(buf, "<unknown>", length);
->>>>>>> bec42dac
 }