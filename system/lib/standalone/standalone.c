/*
 * Copyright 2019 The Emscripten Authors.  All rights reserved.
 * Emscripten is available under two separate licenses, the MIT license and the
 * University of Illinois/NCSA Open Source License.  Both these licenses can be
 * found in the LICENSE file.
 */

#define _GNU_SOURCE
#include <dirent.h>
#include <assert.h>
#include <errno.h>
#include <signal.h>
#include <stdlib.h>
#include <string.h>
#include <sys/mman.h>
#include <malloc.h>
#include <syscall_arch.h>
#include <time.h>
#include <unistd.h>
#include <fcntl.h>
#include <sys/stat.h>
#include <fcntl.h>
#include <stdio.h>
#include <stdarg.h>
#include <sysexits.h>
#include <sys/ioctl.h>

#include <emscripten.h>
#include <emscripten/heap.h>
#include <emscripten/console.h>
#include <wasi/api.h>
#include <wasi/wasi-helpers.h>

#include "lock.h"
#include "emscripten_internal.h"

/*
 * WASI support code. These are compiled with the program, and call out
 * using wasi APIs, which can be provided either by a wasi VM or by our
 * emitted JS.
 */

// libc

#ifdef NDEBUG
#define REPORT_UNSUPPORTED(action)
#else
#define REPORT_UNSUPPORTED(action) \
  emscripten_console_error("the program tried to " #action ", this is not supported in standalone mode");
#endif

void _abort_js(void) {
  __builtin_trap();
  /* Beyond this point should be unreachable. */
  _Exit(117);
}

_Static_assert(CLOCK_REALTIME == __WASI_CLOCKID_REALTIME, "must match");
_Static_assert(CLOCK_MONOTONIC == __WASI_CLOCKID_MONOTONIC, "must match");
_Static_assert(CLOCK_PROCESS_CPUTIME_ID == __WASI_CLOCKID_PROCESS_CPUTIME_ID, "must match");
_Static_assert(CLOCK_THREAD_CPUTIME_ID == __WASI_CLOCKID_THREAD_CPUTIME_ID, "must match");

#define NSEC_PER_SEC (1000 * 1000 * 1000)

struct timespec __wasi_timestamp_to_timespec(__wasi_timestamp_t timestamp) {
  return (struct timespec){.tv_sec = timestamp / NSEC_PER_SEC,
                           .tv_nsec = timestamp % NSEC_PER_SEC};
}

int clock_getres(clockid_t clk_id, struct timespec *tp) {
  // See https://github.com/bytecodealliance/wasmtime/issues/3714
  if (clk_id > __WASI_CLOCKID_THREAD_CPUTIME_ID || clk_id < 0) {
    errno = EINVAL;
    return -1;
  }
  __wasi_timestamp_t res;
  __wasi_errno_t error = __wasi_clock_res_get(clk_id, &res);
  if (error != __WASI_ERRNO_SUCCESS) {
    return __wasi_syscall_ret(error);
  }
  *tp = __wasi_timestamp_to_timespec(res);
  return 0;
}

// mmap support is nonexistent. TODO: emulate simple mmaps using
// stdio + malloc, which is slow but may help some things?

// Mark these as weak so that wasmfs does not collide with it. That is, if
// wasmfs is in use, we want to use that and not this.
weak int _mmap_js(size_t length,
                  int prot,
                  int flags,
                  int fd,
                  off_t offset,
                  int* allocated,
                  void** addr) {
  return -ENOSYS;
}

weak int _munmap_js(
  intptr_t addr, size_t length, int prot, int flags, int fd, off_t offset) {
  return -ENOSYS;
}

/// A name and file descriptor pair.
typedef struct preopen {
  /// The path prefix associated with the file descriptor.
  const char *prefix;

  /// The file descriptor.
  __wasi_fd_t fd;
} preopen;

/// A simple growable array of `preopen`.
static preopen *preopens;
static size_t num_preopens;
static size_t preopen_capacity;

/// Access to the the above preopen must be protected.
static volatile int lock[1];

#ifdef NDEBUG
#define assert_invariants() // assertions disabled
#else
static void assert_invariants(void) {
  assert(num_preopens <= preopen_capacity);
  assert(preopen_capacity == 0 || preopens != NULL);
  assert(preopen_capacity == 0 ||
         preopen_capacity * sizeof(preopen) > preopen_capacity);

  for (size_t i = 0; i < num_preopens; ++i) {
    const preopen *pre = &preopens[i];
    assert(pre->prefix != NULL);
    assert(pre->fd != (__wasi_fd_t)-1);
#ifdef __wasm__
    assert((uintptr_t)pre->prefix <
               (__uint128_t)__builtin_wasm_memory_size(0) * PAGESIZE);
#endif
  }
}
#endif

/// Allocate space for more preopens. Returns 0 on success and -1 on failure.
static int resize(void) {
  LOCK(lock);
  size_t start_capacity = 4;
  size_t old_capacity = preopen_capacity;
  size_t new_capacity = old_capacity == 0 ? start_capacity : old_capacity * 2;

  preopen *old_preopens = preopens;
  preopen *new_preopens = calloc(sizeof(preopen), new_capacity);
  if (new_preopens == NULL) {
    UNLOCK(lock);
    return -1;
  }

  memcpy(new_preopens, old_preopens, num_preopens * sizeof(preopen));
  preopens = new_preopens;
  preopen_capacity = new_capacity;
  free(old_preopens);

  assert_invariants();
  UNLOCK(lock);
  return 0;
}

// Normalize an absolute path. Removes leading `/` and leading `./`, so the
// first character is the start of a directory name. This works because our
// process always starts with a working directory of `/`. Additionally translate
// `.` to the empty string.
static const char *strip_prefixes(const char *path) {
  while (1) {
    if (path[0] == '/') {
      path++;
    } else if (path[0] == '.' && path[1] == '/') {
      path += 2;
    } else if (path[0] == '.' && path[1] == 0) {
      path++;
    } else {
      break;
    }
  }

  return path;
}

/// Register the given preopened file descriptor under the given path.
///
/// This function takes ownership of `prefix`.
static int internal_register_preopened_fd(__wasi_fd_t fd, const char *relprefix) {
  LOCK(lock);

  // Check preconditions.
  assert_invariants();
  assert(fd != AT_FDCWD);
  assert(fd != -1);
  assert(relprefix != NULL);

  if (num_preopens == preopen_capacity && resize() != 0) {
    UNLOCK(lock);
    return -1;
  }

  char *prefix = strdup(strip_prefixes(relprefix));
  if (prefix == NULL) {
    UNLOCK(lock);
    return -1;
  }
  preopens[num_preopens++] = (preopen) { prefix, fd, };

  assert_invariants();
  UNLOCK(lock);
  return 0;
}

/// Are the `prefix_len` bytes pointed to by `prefix` a prefix of `path`?
static bool prefix_matches(const char *prefix, size_t prefix_len, const char *path) {
  // Allow an empty string as a prefix of any relative path.
  if (path[0] != '/' && prefix_len == 0)
    return true;

  // Check whether any bytes of the prefix differ.
  if (memcmp(path, prefix, prefix_len) != 0)
    return false;

  // Ignore trailing slashes in directory names.
  size_t i = prefix_len;
  while (i > 0 && prefix[i - 1] == '/') {
    --i;
  }

  // Match only complete path components.
  char last = path[i];
  return last == '/' || last == '\0';
}

int __standalone_find_abspath(const char *path,
                            const char **abs_prefix,
                            const char **relative_path) {
  // Strip leading `/` characters, the prefixes we're mataching won't have
  // them.
  while (*path == '/')
    path++;
  // Search through the preopens table. Iterate in reverse so that more
  // recently added preopens take precedence over less recently addded ones.
  size_t match_len = 0;
  int fd = -1;
  LOCK(lock);
  for (size_t i = num_preopens; i > 0; --i) {
    const preopen *pre = &preopens[i - 1];
    const char *prefix = pre->prefix;
    size_t len = strlen(prefix);

    // If we haven't had a match yet, or the candidate path is longer than
    // our current best match's path, and the candidate path is a prefix of
    // the requested path, take that as the new best path.
    if ((fd == -1 || len > match_len) &&
        prefix_matches(prefix, len, path))
    {
      fd = pre->fd;
      match_len = len;
      *abs_prefix = prefix;
    }
  }
  UNLOCK(lock);

  if (fd == -1) {
    errno = ENOENT;
    return -1;
  }

  // The relative path is the substring after the portion that was matched.
  const char *computed = path + match_len;

  // Omit leading slashes in the relative path.
  while (*computed == '/')
    ++computed;

  // *at syscalls don't accept empty relative paths, so use "." instead.
  if (*computed == '\0')
    computed = ".";

  *relative_path = computed;

  return fd;
}

// See the documentation in libc.h
int __standalone_register_preopened_fd(int fd, const char *prefix) {
  return internal_register_preopened_fd((__wasi_fd_t)fd, prefix);
}

int __standalone_find_relpath(const char *path,
                            const char **abs_prefix,
                            char **relative_path,
                            size_t relative_path_len) {
  return __standalone_find_abspath(path, abs_prefix, (const char**) relative_path);
}

static int find_relpath2(
  const char *path,
  char **relative,
  size_t *relative_len
) {
  // See comments in `preopens.c` for what this trick is doing.
  const char *abs;
  return __standalone_find_relpath(path, &abs, relative, *relative_len);
}

// Helper to call `__standalone_find_relpath` and return an already-managed
// pointer for the `relative` path. This function is not reentrant since the
// `relative` pointer will point to static data that cannot be reused until
// `relative` is no longer used.
static int find_relpath(const char *path, char **relative) {
  static __thread char *relative_buf = NULL;
  static __thread size_t relative_buf_len = 0;
  int fd = find_relpath2(path, &relative_buf, &relative_buf_len);
  // find_relpath2 can update relative_buf, so assign it after the call
  *relative = relative_buf;
  return fd;
}

// Populate WASI preopens.
__attribute__((constructor(100))) // construct this before user code
static void _standalone_populate_preopens(void) {
  // Skip stdin, stdout, and stderr, and count up until we reach an invalid
  // file descriptor.
  for (__wasi_fd_t fd = 3; fd != 0; ++fd) {
    __wasi_prestat_t prestat;
    __wasi_errno_t ret = __wasi_fd_prestat_get(fd, &prestat);
    if (ret == __WASI_ERRNO_BADF)
      break;
    if (ret != __WASI_ERRNO_SUCCESS)
      goto oserr;
    switch (prestat.pr_type) {
      case __WASI_PREOPENTYPE_DIR: {
        char *prefix = malloc(prestat.u.dir.pr_name_len + 1);
        if (prefix == NULL)
          goto software;

        // TODO: Remove the cast on `path` once the witx is updated with
        // char8 support.
        ret = __wasi_fd_prestat_dir_name(fd, (uint8_t *)prefix,
                                         prestat.u.dir.pr_name_len);
        if (ret != __WASI_ERRNO_SUCCESS)
          goto oserr;
        prefix[prestat.u.dir.pr_name_len] = '\0';

        if (internal_register_preopened_fd(fd, prefix) != 0)
          goto software;
        free(prefix);

        break;
      }
      default:
        break;
    }
  }

  return;
  oserr:
  _Exit(EX_OSERR);
  software:
  _Exit(EX_SOFTWARE);
}

// open(), etc. - we just support the standard streams, with no
// corner case error checking; everything else is not permitted.
// TODO: full file support for WASI, or an option for it
// open()
weak int __syscall_openat(int dirfd, intptr_t path, int flags, ...) {
  const char* resolved_path = (const char*)path;
  if (!strcmp(resolved_path, "/dev/stdin")) {
    return STDIN_FILENO;
  }
  if (!strcmp(resolved_path, "/dev/stdout")) {
    return STDOUT_FILENO;
  }
  if (!strcmp(resolved_path, "/dev/stderr")) {
    return STDERR_FILENO;
  }

  // Resolve path if fd is AT_FDCWD.
  if (dirfd == AT_FDCWD) {
    char *relative_path;
    dirfd = find_relpath(resolved_path, &relative_path);

    // If we can't find a preopen for it, fail as if we can't find the path.
    if (dirfd == -1) {
      errno = ENOENT;
      return -1;
    }

    resolved_path = relative_path;
  }

  // Compute rights corresponding with the access modes provided.
  // Attempt to obtain all rights, except the ones that contradict the
  // access mode provided to openat().
  __wasi_rights_t max =
    ~(__WASI_RIGHTS_FD_DATASYNC | __WASI_RIGHTS_FD_READ |
      __WASI_RIGHTS_FD_WRITE | __WASI_RIGHTS_FD_ALLOCATE |
      __WASI_RIGHTS_FD_READDIR | __WASI_RIGHTS_FD_FILESTAT_SET_SIZE);
  switch (flags & O_ACCMODE) {
    case O_RDONLY:
    case O_RDWR:
    case O_WRONLY:
      if ((flags & O_RDONLY) != 0) {
        max |= __WASI_RIGHTS_FD_READ | __WASI_RIGHTS_FD_READDIR;
      }
      if ((flags & O_WRONLY) != 0) {
        max |= __WASI_RIGHTS_FD_DATASYNC | __WASI_RIGHTS_FD_WRITE |
               __WASI_RIGHTS_FD_ALLOCATE |
               __WASI_RIGHTS_FD_FILESTAT_SET_SIZE;
      }
      break;
    case O_EXEC: // O_EXEC => O_PATH => 010000000
    //case O_SEARCH: O_SEARCH => O_PATH => 010000000, both are the same, so causes errors.
      break;
    default:
      errno = EINVAL;
      return -1;
  }

  // Ensure that we can actually obtain the minimal rights needed.
  __wasi_fdstat_t fsb_cur;
  __wasi_errno_t error = __wasi_fd_fdstat_get(dirfd, &fsb_cur);
  if (error != __WASI_ERRNO_SUCCESS) {
    return __wasi_syscall_ret(error);
  }

  // Path lookup properties.
  __wasi_lookupflags_t lookup_flags = 0;
  if ((flags & O_NOFOLLOW) == 0) {
    lookup_flags |= __WASI_LOOKUPFLAGS_SYMLINK_FOLLOW;
  }

  // Open file with appropriate rights.
  __wasi_fdflags_t fs_flags = 0;
  if (flags & O_APPEND) {
    fs_flags |= __WASI_FDFLAGS_APPEND;
  }
  if (flags & O_DSYNC) {
    fs_flags |= __WASI_FDFLAGS_DSYNC;
  }
  if (flags & O_NONBLOCK) {
    fs_flags |= __WASI_FDFLAGS_NONBLOCK;
  }
  if (flags & O_RSYNC) {
    fs_flags |= __WASI_FDFLAGS_RSYNC;
  }
  if (flags & O_SYNC) {
    fs_flags |= __WASI_FDFLAGS_SYNC;
  }

  __wasi_oflags_t oflags = 0;
  if (flags & O_CREAT) {
    oflags |= __WASI_OFLAGS_CREAT;
  }
  if (flags & O_DIRECTORY) {
    oflags |= __WASI_OFLAGS_DIRECTORY;
  }
  if (flags & O_EXCL) {
    oflags |= __WASI_OFLAGS_EXCL;
  }
  if (flags & O_TRUNC) {
    oflags |= __WASI_OFLAGS_TRUNC;
  }

  __wasi_rights_t fs_rights_base = max & fsb_cur.fs_rights_inheriting;
  __wasi_rights_t fs_rights_inheriting = fsb_cur.fs_rights_inheriting;
  __wasi_fd_t newfd;

  error = __wasi_path_open(dirfd, lookup_flags, resolved_path, strlen(resolved_path),
                           oflags,
                           fs_rights_base, fs_rights_inheriting, fs_flags,
                           &newfd);
  if (error != __WASI_ERRNO_SUCCESS) {
    return __wasi_syscall_ret(error);
  }

  return newfd;
}

#define __arraycount(x) (sizeof(x) / sizeof((x)[0]))

weak int __syscall_ioctl(int fildes, int request, ...) {
  switch (request) {
    case FIONREAD: {
      // Poll the file descriptor to determine how many bytes can be read.
      __wasi_subscription_t subscriptions[2] = {
        {
          .type = __WASI_EVENTTYPE_FD_READ,
          .u.fd_readwrite.file_descriptor = fildes,
        },
        {
          .type = __WASI_EVENTTYPE_CLOCK,
          .u.clock.id = __WASI_CLOCKID_MONOTONIC,
        },
      };
      __wasi_event_t events[__arraycount(subscriptions)];
      size_t nevents;
      __wasi_errno_t error = __wasi_poll_oneoff(
        subscriptions, events, __arraycount(subscriptions), &nevents);
      if (error != 0) {
        errno = error;
        return -1;
      }

      // Location where result should be written.
      va_list ap;
      va_start(ap, request);
      int *result = va_arg(ap, int *);
      va_end(ap);

      // Extract number of bytes for reading from poll results.
      for (size_t i = 0; i < nevents; ++i) {
        __wasi_event_t *event = &events[i];
        if (event->error != 0) {
          errno = event->error;
          return -1;
        }
        if (event->type == __WASI_EVENTTYPE_FD_READ) {
          *result = event->u.fd_readwrite.nbytes;
          return 0;
        }
      }

      // No data available for reading.
      *result = 0;
      return 0;
    }
    case FIONBIO: {
      // Obtain the current file descriptor flags.
      __wasi_fdstat_t fds;
      __wasi_errno_t error = __wasi_fd_fdstat_get(fildes, &fds);
      if (error != 0) {
        errno = error;
        return -1;
      }

      // Toggle the non-blocking flag based on the argument.
      va_list ap;
      va_start(ap, request);
      if (*va_arg(ap, const int *) != 0)
      fds.fs_flags |= __WASI_FDFLAGS_NONBLOCK;
      else
      fds.fs_flags &= ~__WASI_FDFLAGS_NONBLOCK;
      va_end(ap);

      // Update the file descriptor flags.
      error = __wasi_fd_fdstat_set_flags(fildes, fds.fs_flags);
      if (error != 0) {
        errno = error;
        return -1;
      }
      return 0;
    }
    default:
      // Invalid request.
      errno = EINVAL;
      return -1;
  }
}

weak int __syscall_fcntl64(int fd, int cmd, ...) {
  switch (cmd) {
    case F_GETFD:
      // Act as if the close-on-exec flag is always set.
      return FD_CLOEXEC;
    case F_SETFD:
      // The close-on-exec flag is ignored.
      return 0;
    case F_GETFL: {
      // Obtain the flags and the rights of the descriptor.
      __wasi_fdstat_t fds;
      __wasi_errno_t error = __wasi_fd_fdstat_get(fd, &fds);
      if (error != 0) {
        errno = error;
        return -1;
      }

      // Roughly approximate the access mode by converting the rights.
      int oflags = fds.fs_flags;
      if ((fds.fs_rights_base &
           (__WASI_RIGHTS_FD_READ | __WASI_RIGHTS_FD_READDIR)) != 0) {
        if ((fds.fs_rights_base & __WASI_RIGHTS_FD_WRITE) != 0)
          oflags |= O_RDWR;
        else
          oflags |= O_RDONLY;
      } else if ((fds.fs_rights_base & __WASI_RIGHTS_FD_WRITE) != 0) {
        oflags |= O_WRONLY;
      } else {
        oflags |= O_SEARCH;
      }
      return oflags;
    }
    case F_SETFL: {
      // Set new file descriptor flags.
      va_list ap;
      va_start(ap, cmd);
      int flags = va_arg(ap, int);
      va_end(ap);

      __wasi_fdflags_t fs_flags = flags & 0xfff;
      __wasi_errno_t error =
        __wasi_fd_fdstat_set_flags(fd, fs_flags);
      if (error != 0) {
        errno = error;
        return -1;
      }
      return 0;
    }
    default:
      errno = EINVAL;
      return -1;
  }
}

weak int __syscall_ftruncate64(int fd, off_t length) {
  if (length < 0) {
    errno = EINVAL;
    return -1;
  }
  __wasi_filesize_t st_size = length;
  __wasi_errno_t error =
    __wasi_fd_filestat_set_size(fd, st_size);
  if (error != 0) {
    errno = error;
    return -1;
  }
  return 0;
}

int rmdirat(int dirfd, intptr_t path) {
  const char* resolved_path = (const char*)path;

  // Resolve path if fd is AT_FDCWD.
  if (dirfd == AT_FDCWD) {
    char *relative_path;
    dirfd = find_relpath(resolved_path, &relative_path);

    // If we can't find a preopen for it, fail as if we can't find the path.
    if (dirfd == -1) {
      errno = ENOENT;
      return -1;
    }

    resolved_path = relative_path;
  }

  __wasi_errno_t error = __wasi_path_remove_directory(dirfd, resolved_path, strlen(resolved_path));
  if (error != 0) {
    errno = error;
    return -1;
  }

  return 0;
}

weak int __syscall_rmdir(intptr_t path) {
  return rmdirat(AT_FDCWD, path);
}

weak int __syscall_unlinkat(int dirfd, intptr_t path, int flags) {
  // unlinkat with AT_REMOVEDIR flag is acutally rmdir.
  if ((flags & AT_REMOVEDIR) != 0) {
    return rmdirat(dirfd, path);
  }

  const char* resolved_path = (const char*)path;

  // Resolve path if fd is AT_FDCWD.
  if (dirfd == AT_FDCWD) {
    char *relative_path;
    dirfd = find_relpath(resolved_path, &relative_path);

    // If we can't find a preopen for it, fail as if we can't find the path.
    if (dirfd == -1) {
      errno = ENOENT;
      return -1;
    }

    resolved_path = relative_path;
  }

  __wasi_errno_t error = __wasi_path_unlink_file(dirfd, resolved_path, strlen(resolved_path));
  if (error != 0) {
    errno = error;
    return -1;
  }
  return 0;
}

weak int __syscall_pipe(intptr_t fd) {
  REPORT_UNSUPPORTED(__syscall_pipe);
  abort();
  return -ENOSYS;
}

weak int __syscall_renameat(int olddirfd, intptr_t oldpath, int newdirfd, intptr_t newpath) {
  const char* oldpathresolved_path = (const char*)oldpath;

  // Resolve path if fd is AT_FDCWD.
  if (olddirfd == AT_FDCWD) {
    char *oldpathrelative_path;
    olddirfd = find_relpath(oldpathresolved_path, &oldpathrelative_path);

    // If we can't find a preopen for it, fail as if we can't find the path.
    if (olddirfd == -1) {
      errno = ENOENT;
      return -1;
    }

    oldpathresolved_path = oldpathrelative_path;
  }

  const char* newpathresolved_path = (const char*)newpath;

  // Resolve path if fd is AT_FDCWD.
  if (newdirfd == AT_FDCWD) {
    char *newpathrelative_path;
    newdirfd = find_relpath(newpathresolved_path, &newpathrelative_path);

    // If we can't find a preopen for it, fail as if we can't find the path.
    if (newdirfd == -1) {
      errno = ENOENT;
      return -1;
    }

    newpathresolved_path = newpathrelative_path;
  }

  __wasi_errno_t error = __wasi_path_rename(olddirfd, oldpathresolved_path, strlen(oldpathresolved_path), newdirfd, newpathresolved_path, strlen(newpathresolved_path));
  if (error != 0) {
    errno = error;
    return -1;
  }
  return 0;
}

weak int __syscall_dup(int fd) {
  return -ENOSYS;
}

weak int __syscall_dup3(int fd, int suggestfd, int flags) {
    return -ENOSYS;
}

weak int __syscall_faccessat(int dirfd, intptr_t path, int amode, int flags) {
  const char* resolved_path = (const char*)path;

  // Resolve path if fd is AT_FDCWD.
  if (dirfd == AT_FDCWD) {
    char *relative_path;
    dirfd = find_relpath(resolved_path, &relative_path);

    // If we can't find a preopen for it, fail as if we can't find the path.
    if (dirfd == -1) {
      errno = ENOENT;
      return -1;
    }

    resolved_path = relative_path;
  }

  // Validate function parameters.
  if ((amode & ~(F_OK | R_OK | W_OK | X_OK)) != 0 ||
      (flags & ~AT_EACCESS) != 0) {
    errno = EINVAL;
    return -1;
  }

  // Check for target file existence and obtain the file type.
  __wasi_lookupflags_t lookup_flags = __WASI_LOOKUPFLAGS_SYMLINK_FOLLOW;
  __wasi_filestat_t file;
  __wasi_errno_t error =
    __wasi_path_filestat_get(dirfd, lookup_flags, resolved_path, strlen(resolved_path), &file);
  if (error != 0) {
    errno = error;
    return -1;
  }

  // Test whether the requested access rights are present on the
  // directory file descriptor.
  if (amode != 0) {
    __wasi_fdstat_t directory;
    error = __wasi_fd_fdstat_get(dirfd, &directory);
    if (error != 0) {
      errno = error;
      return -1;
    }

    __wasi_rights_t min = 0;
    if ((amode & R_OK) != 0)
      min |= file.filetype == __WASI_FILETYPE_DIRECTORY
             ? __WASI_RIGHTS_FD_READDIR
             : __WASI_RIGHTS_FD_READ;
    if ((amode & W_OK) != 0)
      min |= __WASI_RIGHTS_FD_WRITE;

    if ((min & directory.fs_rights_inheriting) != min) {
      errno = EACCES;
      return -1;
    }
  }
  return 0;
}

static void __wasi_filestat_to_stat(const __wasi_filestat_t *in,
                                  struct stat *out) {
  *out = (struct stat){
    .st_dev = in->dev,
    .st_ino = in->ino,
    .st_nlink = in->nlink,
    .st_size = in->size,
    .st_atim = __wasi_timestamp_to_timespec(in->atim),
    .st_mtim = __wasi_timestamp_to_timespec(in->mtim),
    .st_ctim = __wasi_timestamp_to_timespec(in->ctim),
  };

  // Convert file type to legacy types encoded in st_mode.
  switch (in->filetype) {
    case __WASI_FILETYPE_BLOCK_DEVICE:
      out->st_mode |= S_IFBLK;
      break;
    case __WASI_FILETYPE_CHARACTER_DEVICE:
      out->st_mode |= S_IFCHR;
      break;
    case __WASI_FILETYPE_DIRECTORY:
      out->st_mode |= S_IFDIR;
      break;
    case __WASI_FILETYPE_REGULAR_FILE:
      out->st_mode |= S_IFREG;
      break;
    case __WASI_FILETYPE_SOCKET_DGRAM:
    case __WASI_FILETYPE_SOCKET_STREAM:
      out->st_mode |= S_IFSOCK;
      break;
    case __WASI_FILETYPE_SYMBOLIC_LINK:
      out->st_mode |= S_IFLNK;
      break;
  }
}

weak int __syscall_fstat64(int fd, intptr_t buf) {
  __wasi_filestat_t internal_stat;
  __wasi_errno_t error = __wasi_fd_filestat_get(fd, &internal_stat);
  if (error != __WASI_ERRNO_SUCCESS) {
    return __wasi_syscall_ret(error);
  }
  __wasi_filestat_to_stat(&internal_stat, (struct stat *) buf);
  return 0;
}

weak int __syscall_getdents64(int fd, intptr_t dirp, size_t count) {
  intptr_t dirpointer = dirp;
  struct dirent *de;
  de = (void *)(dirpointer);

  // Check if the result buffer is too small.
  if (count / sizeof(struct dirent) == 0) {
    return -EINVAL;
  }

  __wasi_dirent_t entry;

  // Create new buffer size to save same amount of __wasi_dirent_t as dirp records.
  size_t buffer_size = (count / sizeof(struct dirent)) * (sizeof(entry) + 256);
  char *buffer = malloc(buffer_size);
  if (buffer == NULL) {
    return -1;
  }

  size_t buffer_processed = buffer_size;
  size_t buffer_used = buffer_size;
  size_t dirent_processed = 0;

  // Use the cookie of the previous entries, readdir reuses the buffer so
  // a nonzero de->d_off is the cookie of the last readdir call.
  int i;
  struct dirent *checkde;
  __wasi_dircookie_t cookie = 0;
  for (i = 0; i < (count / sizeof(struct dirent)); ++i) {
    checkde = (void *)(dirpointer + (sizeof(struct dirent) * i));

    // Store cookie if it's bigger than the last known.
    if (checkde->d_off > cookie) {
      cookie = checkde->d_off;
    }

    // Reset cookie to 0 so that this offset isn't going to hunt us in later calls.
    checkde->d_off = 0;
  }

  for (;;) {
    // Extract the next dirent header.
    size_t buffer_left = buffer_used - buffer_processed;
    if (buffer_left < sizeof(__wasi_dirent_t)) {
      // End-of-file.
      if (buffer_used < buffer_size) {
        break;
      }

      goto read_entries;
    }
    __wasi_dirent_t entry;
    memcpy(&entry, buffer + buffer_processed, sizeof(entry));

    size_t entry_size = sizeof(__wasi_dirent_t) + entry.d_namlen;
    if (entry.d_namlen == 0) {
      // Invalid pathname length. Skip the entry.
      buffer_processed += entry_size;
      continue;
    }

    // The entire entry must be present in buffer space. If not, read
    // the entry another time. Ensure that the read buffer is large
    // enough to fit at least this single entry.
    if (buffer_left < entry_size) {
      while (buffer_size < entry_size) {
        buffer_size *= 2;
      }
      char *new_buffer = realloc(buffer, buffer_size);
      if (new_buffer == NULL) {
        return -1;
      }
      buffer = new_buffer;
      goto read_entries;
    }

    const char *name = buffer + buffer_processed + sizeof(entry);
    buffer_processed += entry_size;

    // Skip entries that do not fit in the dirent name buffer.
    if (entry.d_namlen > sizeof de->d_name) {
      continue;
    }

    // Skip entries having null bytes in the filename.
    if (memchr(name, '\0', entry.d_namlen) != NULL) {
      continue;
    }

    de->d_ino = entry.d_ino;

    // Map the right WASI type to dirent type.
    // I could not get the dirent.h import to work to use defines.
    switch (entry.d_type) {
      case __WASI_FILETYPE_UNKNOWN:
        de->d_type = 0;
        break;
      case __WASI_FILETYPE_BLOCK_DEVICE:
        de->d_type = 6;
        break;
      case __WASI_FILETYPE_CHARACTER_DEVICE:
        de->d_type = 2;
        break;
      case __WASI_FILETYPE_DIRECTORY:
        de->d_type = 4;
        break;
      case __WASI_FILETYPE_REGULAR_FILE:
        de->d_type = 8;
        break;
      case __WASI_FILETYPE_SOCKET_DGRAM:
        de->d_type = 12;
        break;
      case __WASI_FILETYPE_SOCKET_STREAM:
        de->d_type = 12;
        break;
      case __WASI_FILETYPE_SYMBOLIC_LINK:
        de->d_type = 10;
        break;
      default:
        de->d_type = 0;
        break;
    }

    de->d_off = entry.d_next;
    de->d_reclen = sizeof(struct dirent);
    memcpy(de->d_name, name, entry.d_namlen);
    de->d_name[entry.d_namlen] = '\0';
    cookie = entry.d_next;
    dirent_processed = dirent_processed + sizeof(struct dirent);

    // Can't fit more in my buffer.
    if (dirent_processed + sizeof(struct dirent) > count) {
      break;
    }

    // Set entry to next entry in memory.
    dirpointer = dirpointer + sizeof(struct dirent);
    de = (void *)(dirpointer);

    continue;

    read_entries:;
      // Load more directory entries and continue.
      // TODO: Remove the cast on `buffer` once the witx is updated with char8 support.
      __wasi_errno_t error = __wasi_fd_readdir(fd, (uint8_t *)buffer, buffer_size,
                                               cookie, &buffer_used);
      if (error != 0) {
        errno = error;
        return -1;
      }
      buffer_processed = 0;
  }

  return dirent_processed;
}

int __syscall_newfstatat(int dirfd, intptr_t path, intptr_t buf, int flags) {
  // Convert flags to WASI.
  __wasi_lookupflags_t lookup_flags = 0;
  if ((flags & AT_SYMLINK_NOFOLLOW) == 0) {
    lookup_flags |= __WASI_LOOKUPFLAGS_SYMLINK_FOLLOW;
  }

  const char* resolved_path = (const char*)path;

  // Resolve path if fd is AT_FDCWD.
  if (dirfd == AT_FDCWD) {
    char *relative_path;
    dirfd = find_relpath(resolved_path, &relative_path);

    // If we can't find a preopen for it, fail as if we can't find the path.
    if (dirfd == -1) {
      errno = ENOENT;
      return -1;
    }

    resolved_path = relative_path;
  }

  __wasi_filestat_t fsb_cur;
  __wasi_errno_t error = __wasi_path_filestat_get(dirfd, lookup_flags, resolved_path, strlen(resolved_path), &fsb_cur);
  if (error != __WASI_ERRNO_SUCCESS) {
    return __wasi_syscall_ret(error);
  }

  __wasi_filestat_to_stat(&fsb_cur, (struct stat *) buf);

  return 0;
}

weak int __syscall_stat64(intptr_t path, intptr_t buf) {
  return __syscall_newfstatat(AT_FDCWD, path, buf, 0);
}

weak int __syscall_lstat64(intptr_t path, intptr_t buf) {
  return __syscall_newfstatat(AT_FDCWD, path, buf, AT_SYMLINK_NOFOLLOW);
}

<<<<<<< HEAD
weak int getentropy(void *buffer, size_t length) {
  return __wasi_syscall_ret(__wasi_random_get(buffer, length));
}

weak int __syscall_getcwd(intptr_t buf, size_t size) {
  // Check if buf points to a bad address.
  if (!buf && size > 0) {
    return -EFAULT;
  }

  // Check if the size argument is zero and buf is not a null pointer.
  if (buf && size == 0) {
    return -EINVAL;
  }

  // We force our CWD to always be /.
  char res[1]="/";
  int len = 2;

  // Check if the size argument is less than the length of the absolute
  // pathname of the working directory, including null terminator.
  if (len >= size) {
    return -ERANGE;
  }

  // Return value is a null-terminated c string.
  strcpy((char*)buf, res);

  return len;
}

weak int __syscall_mkdirat(int dirfd, intptr_t path, int mode) {
  const char* resolved_path = (const char*)path;

  // Resolve path if fd is AT_FDCWD.
  if (dirfd == AT_FDCWD) {
    char *relative_path;
    dirfd = find_relpath(resolved_path, &relative_path);

    // If we can't find a preopen for it, fail as if we can't find the path.
    if (dirfd == -1) {
      errno = ENOENT;
      return -1;
    }

    resolved_path = relative_path;
  }

  __wasi_errno_t error = __wasi_path_create_directory(dirfd, resolved_path, strlen(resolved_path));
  if (error != 0) {
    errno = error;
    return -1;
  }
  return 0;
}

=======
>>>>>>> 437140d1
// Emscripten additions

size_t emscripten_get_heap_max() {
  // In standalone mode we don't have any wasm instructions to access the max
  // memory size so the best we can do (without calling an import) is return
  // the current heap size.
  return emscripten_get_heap_size();
}

int emscripten_resize_heap(size_t size) {
#if defined(EMSCRIPTEN_MEMORY_GROWTH)
  size_t old_size = __builtin_wasm_memory_size(0) * WASM_PAGE_SIZE;
  assert(old_size < size);
  ssize_t diff = (size - old_size + WASM_PAGE_SIZE - 1) / WASM_PAGE_SIZE;
  size_t result = __builtin_wasm_memory_grow(0, diff);
  if (result != (size_t)-1) {
#if !defined(EMSCRIPTEN_PURE_WASI)
    // Success, update JS (see https://github.com/WebAssembly/WASI/issues/82)
    emscripten_notify_memory_growth(0);
#endif
    return 1;
  }
#endif
  return 0;
}

// Call clock_gettime with a particular clock and return the result in ms.
static double clock_gettime_ms(clockid_t clock) {
  struct timespec ts;
  if (clock_gettime(clock, &ts)) {
    return 0;
  }
  return (double)ts.tv_sec * 1000 + (double)ts.tv_nsec / 1000000;
}

weak double emscripten_get_now(void) {
  return clock_gettime_ms(CLOCK_MONOTONIC);
}

weak double emscripten_date_now(void) {
  return clock_gettime_ms(CLOCK_REALTIME);
}

weak void __secs_to_zone(long long t, int local, int *isdst, long *offset, long *oppoff, const char **zonename) {
  REPORT_UNSUPPORTED(__secs_to_zone);
}

weak void _tzset_js(long* timezone, int* daylight, char* std_name, char* dst_name) {
  REPORT_UNSUPPORTED(_tzset_js);
}

// C++ ABI

#if EMSCRIPTEN_NOCATCH
// When exception catching is disabled, we stub out calls to `__cxa_throw`.
// Otherwise, `__cxa_throw` will be imported from the host.
void __cxa_throw(void* ptr, void* type, void* destructor) {
  REPORT_UNSUPPORTED(throw an exception);
  abort();
}
#endif

// WasmFS integration. We stub out file preloading and such, that are not
// expected to work anyhow.

size_t _wasmfs_get_num_preloaded_files() { return 0; }

size_t _wasmfs_get_num_preloaded_dirs() { return 0; }

int _wasmfs_get_preloaded_file_size(int index) { return 0; }

int _wasmfs_get_preloaded_file_mode(int index) { return 0; }

void _wasmfs_copy_preloaded_file_data(int index, void* buffer) {}

void _wasmfs_get_preloaded_parent_path(int index, void* buffer) {}

void _wasmfs_get_preloaded_child_path(int index, void* buffer) {}

void _wasmfs_get_preloaded_path_name(int index, void* buffer) {}

// Import the VM's fd_write under a different name. Then we can interpose in
// between it and WasmFS's fd_write. That is, libc calls fd_write, which WasmFS
// implements. And WasmFS will forward actual writing to stdout/stderr to the
// VM's fd_write. (This allows WasmFS to do work in the middle, for example, it
// could support embedded files and other functionality.)
__attribute__((import_module("wasi_snapshot_preview1"),
               import_name("fd_write"))) __wasi_errno_t
imported__wasi_fd_write(__wasi_fd_t fd,
                        const __wasi_ciovec_t* iovs,
                        size_t iovs_len,
                        __wasi_size_t* nwritten);

// Write a buffer + a newline.
static void wasi_writeln_n(__wasi_fd_t fd, const char* buffer, size_t len) {
  struct __wasi_ciovec_t iovs[2];
  iovs[0].buf = (uint8_t*)buffer;
  iovs[0].buf_len = len;
  iovs[1].buf = (uint8_t*)"\n";
  iovs[1].buf_len = 1;
  __wasi_size_t nwritten;
  imported__wasi_fd_write(fd, iovs, 2, &nwritten);
}

static void wasi_writeln(__wasi_fd_t fd, const char* buffer) {
  return wasi_writeln_n(fd, buffer, strlen(buffer));
}

weak void emscripten_out(const char* text) { wasi_writeln(1, text); }

weak void emscripten_err(const char* text) { wasi_writeln(2, text); }

weak void emscripten_dbg(const char* text) { wasi_writeln(2, text); }

weak void emscripten_outn(const char* text, size_t len) {
  wasi_writeln_n(1, text, len);
}

weak void emscripten_errn(const char* text, size_t len) {
  wasi_writeln_n(2, text, len);
}

weak void emscripten_dbgn(const char* text, size_t len) {
  wasi_writeln_n(2, text, len);
}

__attribute__((import_module("wasi_snapshot_preview1"),
               import_name("fd_read"))) __wasi_errno_t
imported__wasi_fd_read(__wasi_fd_t fd,
                        const __wasi_ciovec_t* iovs,
                        size_t iovs_len,
                        __wasi_size_t* nread);

int _wasmfs_stdin_get_char(void) {
  char c;
  struct __wasi_ciovec_t iov;
  iov.buf = (uint8_t*)&c;
  iov.buf_len = 1;
  __wasi_size_t nread;
  imported__wasi_fd_read(0, &iov, 1, &nread);
  if (nread == 0) {
    return -1;
  }
  return c;
}

// In the non-standalone build we define this helper function in JS to avoid
// signture mismatch issues.
// See: https://github.com/emscripten-core/posixtestsuite/issues/6
void __call_sighandler(sighandler_t handler, int sig) {
  handler(sig);
}

int _setitimer_js(int which, double timeout) {
  // There is no API to let us set timers in standalone mode atm. Return an
  // error.
  errno = ENOTSUP;
  return -1;
}

weak void *dlopen(const char *file, int mode) {
  REPORT_UNSUPPORTED(dlopen);
  abort();
}

weak void* __dlsym(void* restrict p, const char* restrict s, void* restrict ra) {
  REPORT_UNSUPPORTED(dlsym);
  abort();
}

weak int system(const char *cmd) {
  REPORT_UNSUPPORTED(system);
  abort();
}

weak uintptr_t emscripten_stack_snapshot(void) {
  return 0;
}

weak uint32_t emscripten_stack_unwind_buffer(uintptr_t pc,
                                             uintptr_t* buffer,
                                             uint32_t depth) {
  return 0;
}

weak const char* emscripten_pc_get_function(uintptr_t pc) {
  return NULL;
}

weak const char* emscripten_pc_get_file(uintptr_t pc) {
  return NULL;
}

weak int emscripten_pc_get_line(uintptr_t pc) {
  return 0;
}

weak int emscripten_pc_get_column(uintptr_t pc) {
  return 0;
}

weak void* emscripten_return_address(int level) {
  return NULL;
}

weak int _emscripten_sanitizer_use_colors(void) {
  return 1;
}

weak char* _emscripten_sanitizer_get_option(const char* name) {
  return strdup("");
}

weak void _emscripten_get_progname(char* buf, int length) {
  strncpy(buf, "<unknown>", length);
}

weak void _emscripten_runtime_keepalive_clear() {}<|MERGE_RESOLUTION|>--- conflicted
+++ resolved
@@ -1051,7 +1051,6 @@
   return __syscall_newfstatat(AT_FDCWD, path, buf, AT_SYMLINK_NOFOLLOW);
 }
 
-<<<<<<< HEAD
 weak int getentropy(void *buffer, size_t length) {
   return __wasi_syscall_ret(__wasi_random_get(buffer, length));
 }
@@ -1108,8 +1107,6 @@
   return 0;
 }
 
-=======
->>>>>>> 437140d1
 // Emscripten additions
 
 size_t emscripten_get_heap_max() {
