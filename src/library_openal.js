//"use strict";

var LibraryOpenAL = {
  $AL__deps: ['$Browser'],
  $AL: {
    contexts: [],
    currentContext: null,
    QUEUE_INTERVAL: 25,
    QUEUE_LOOKAHEAD: 100,

    updateSources: function(context) {
      for (var i = 0; i < context.src.length; i++) {
        AL.updateSource(context.src[i]);
      }
    },

    updateSource: function(src) {
#if OPENAL_DEBUG
      var idx = AL.currentContext.src.indexOf(src);
#endif
      if (src.state !== 0x1012 /* AL_PLAYING */) {
        return;
      }

      var currentTime = AL.currentContext.ctx.currentTime;
      var startTime = src.bufferPosition;

      for (var i = src.buffersPlayed; i < src.queue.length; i++) {
        var entry = src.queue[i];

        var startOffset = startTime - currentTime;
        var endTime = startTime + entry.buffer.duration;

        // Clean up old buffers.
        if (currentTime >= endTime) {
          // Update our location in the queue.
          src.bufferPosition = endTime;
          src.buffersPlayed = i + 1;

          // Stop / restart the source when we hit the end.
          if (src.buffersPlayed >= src.queue.length) {
            if (src.loop) {
              AL.setSourceState(src, 0x1012 /* AL_PLAYING */);
            } else {
              AL.setSourceState(src, 0x1014 /* AL_STOPPED */);
            }
          }
        }
        // Process all buffers that'll be played before the next tick.
        else if (startOffset < (AL.QUEUE_LOOKAHEAD / 1000) && !entry.src) {
          // If the start offset is negative, we need to offset the actual buffer.
          var offset = Math.abs(Math.min(startOffset, 0));

          entry.src = AL.currentContext.ctx.createBufferSource();
          entry.src.buffer = entry.buffer;
          entry.src.connect(src.gain);
          entry.src.start(startTime, offset);
          
#if OPENAL_DEBUG
          console.log('updateSource queuing buffer ' + i + ' for source ' + idx + ' at ' + startTime + ' (offset by ' + offset + ')');
#endif
        }

        startTime = endTime;
      }
    },

    setSourceState: function(src, state) {
#if OPENAL_DEBUG
      var idx = AL.currentContext.src.indexOf(src);
#endif
      if (state === 0x1012 /* AL_PLAYING */) {
        if (src.state !== 0x1013 /* AL_PAUSED */) {
          src.state = 0x1012 /* AL_PLAYING */;
          // Reset our position.
          src.bufferPosition = AL.currentContext.ctx.currentTime;
          src.buffersPlayed = 0;
#if OPENAL_DEBUG
          console.log('setSourceState resetting and playing source ' + idx);
#endif
        } else {
          src.state = 0x1012 /* AL_PLAYING */;
          // Use the current offset from src.bufferPosition to resume at the correct point.
          src.bufferPosition = AL.currentContext.ctx.currentTime - src.bufferPosition;
#if OPENAL_DEBUG
          console.log('setSourceState resuming source ' + idx + ' at ' + src.bufferPosition.toFixed(4));
#endif
        }
        AL.stopSourceQueue(src);
        AL.updateSource(src);
      } else if (state === 0x1013 /* AL_PAUSED */) {
        if (src.state === 0x1012 /* AL_PLAYING */) {
          src.state = 0x1013 /* AL_PAUSED */;
          // Store off the current offset to restore with on resume.
          src.bufferPosition = AL.currentContext.ctx.currentTime - src.bufferPosition;
          AL.stopSourceQueue(src);
#if OPENAL_DEBUG
          console.log('setSourceState pausing source ' + idx + ' at ' + src.bufferPosition.toFixed(4));
#endif
        }
      } else if (state === 0x1014 /* AL_STOPPED */) {
        if (src.state !== 0x1011 /* AL_INITIAL */) {
          src.state = 0x1014 /* AL_STOPPED */;
          src.buffersPlayed = src.queue.length;
          AL.stopSourceQueue(src);
#if OPENAL_DEBUG
          console.log('setSourceState stopping source ' + idx);
#endif
        }
      } else if (state == 0x1011 /* AL_INITIAL */) {
        if (src.state !== 0x1011 /* AL_INITIAL */) {
          src.state = 0x1011 /* AL_INITIAL */;
          src.bufferPosition = 0;
          src.buffersPlayed = 0;
#if OPENAL_DEBUG
          console.log('setSourceState initializing source ' + idx);
#endif
        }
      }
    },

    stopSourceQueue: function(src) {
      for (var i = 0; i < src.queue.length; i++) {
        var entry = src.queue[i];
        if (entry.src) {
          entry.src.stop(0);
          entry.src = null;
        }
      }
    }
  },

  alcProcessContext: function(context) {},
  alcSuspendContext: function(context) {},

  alcMakeContextCurrent: function(context) {
    if (context == 0) {
      AL.currentContext = null;
      return 0;
    } else {
      AL.currentContext = AL.contexts[context - 1];
      return 1;
    }
  },

  alcGetContextsDevice: function(context) {
    if (context <= AL.contexts.length && context > 0) {
      // Returns the only one audio device
      return 1;
    }
    return 0;
  },

  alcGetCurrentContext: function() {
    for (var i = 0; i < AL.contexts.length; ++i) {
      if (AL.contexts[i] == AL.currentContext) {
        return i + 1;
      }
    }
    return 0;
  },

  alcDestroyContext: function(context) {
    // Stop playback, etc
    clearInterval(AL.contexts[context - 1].interval);
  },

  alcCloseDevice: function(device) {
    // Stop playback, etc
  },

  alcOpenDevice: function(deviceName) {
    if (typeof(AudioContext) == "function" ||
        typeof(webkitAudioContext) == "function") {
      return 1; // non-null pointer -- we just simulate one device
    } else {
      return 0;
    }
  },
  
  getCurrentTime: function() {
    // currentTime is frozen during execution, use perfomrance timers to 
    // emulate the current time at call time
    return (window['performance']['now']() - AL.currentContext.startTime) / 1000.0;
  },

  alcCreateContext__deps: ['updateSources'],
  alcCreateContext: function(device, attrList) {
    if (device != 1) {
      return 0;
    }

    if (attrList) {
#if OPENAL_DEBUG
      console.log("The attrList argument of alcCreateContext is not supported yet");
#endif
      return 0;
    }

    var ctx;
    try {
      ctx = new AudioContext();
    } catch (e) {
      try {
        ctx = new webkitAudioContext();
      } catch (e) {}
    }

    if (ctx) {
      var context = {
        ctx: ctx,
        err: 0,
        src: [],
        buf: [],
<<<<<<< HEAD
        interval: setInterval(function() { _updateSources(context); }, AL.QUEUE_INTERVAL),
        startTime: window['performance']['now']()
=======
        interval: setInterval(function() { AL.updateSources(context); }, AL.QUEUE_INTERVAL)
>>>>>>> 3090cdd7
      };
      AL.contexts.push(context);
      return AL.contexts.length;
    } else {
      return 0;
    }
  },

<<<<<<< HEAD
  updateSources__deps: ['updateSource'],
  updateSources: function(context) {
    for (var i = 0; i < context.src.length; i++) {
      _updateSource(context.src[i]);
    }
  },

  updateSource__deps: ['setSourceState', 'getCurrentTime'],
  updateSource: function(src) {
#if OPENAL_DEBUG
    var idx = AL.currentContext.src.indexOf(src);
#endif
    if (src.state !== 0x1012 /* AL_PLAYING */) {
      return;
    }

    var currentTime = _getCurrentTime();
    var startTime = src.bufferPosition;

    for (var i = src.buffersPlayed; i < src.queue.length; i++) {
      var entry = src.queue[i];

      var startOffset = startTime - currentTime;
      var endTime = startTime + entry.buffer.duration;

      // Clean up old buffers.
      if (currentTime >= endTime) {
        // Update our location in the queue.
        src.bufferPosition = endTime;
        src.buffersPlayed = i + 1;

        // Stop / restart the source when we hit the end.
        if (src.buffersPlayed >= src.queue.length) {
          if (src.loop) {
            _setSourceState(src, 0x1012 /* AL_PLAYING */);
          } else {
            _setSourceState(src, 0x1014 /* AL_STOPPED */);
          }
        }
      }
      // Process all buffers that'll be played before the next tick.
      else if (startOffset < (AL.QUEUE_LOOKAHEAD / 1000) && !entry.src) {
        // If the start offset is negative, we need to offset the actual buffer.
        var offset = Math.abs(Math.min(startOffset, 0));

        entry.src = AL.currentContext.ctx.createBufferSource();
        entry.src.buffer = entry.buffer;
        entry.src.connect(src.gain);
        entry.src.start(startTime, offset);
        
#if OPENAL_DEBUG
        console.log('updateSource queuing buffer ' + i + ' for source ' + idx + ' at ' + startTime + ' (offset by ' + offset + ')');
#endif
      }

      startTime = endTime;
    }
  },

  setSourceState__deps: ['updateSource', 'stopSourceQueue', 'getCurrentTime'],
  setSourceState: function(src, state) {
#if OPENAL_DEBUG
    var idx = AL.currentContext.src.indexOf(src);
#endif
    if (state === 0x1012 /* AL_PLAYING */) {
      if (src.state !== 0x1013 /* AL_PAUSED */) {
        src.state = 0x1012 /* AL_PLAYING */;
        // Reset our position.
        src.bufferPosition = _getCurrentTime();
        src.buffersPlayed = 0;
#if OPENAL_DEBUG
        console.log('setSourceState resetting and playing source ' + idx);
#endif
      } else {
        src.state = 0x1012 /* AL_PLAYING */;
        // Use the current offset from src.bufferPosition to resume at the correct point.
        src.bufferPosition = _getCurrentTime() - src.bufferPosition;
#if OPENAL_DEBUG
        console.log('setSourceState resuming source ' + idx + ' at ' + src.bufferPosition.toFixed(4));
#endif
      }
      _stopSourceQueue(src);
      _updateSource(src);
    } else if (state === 0x1013 /* AL_PAUSED */) {
      if (src.state === 0x1012 /* AL_PLAYING */) {
        src.state = 0x1013 /* AL_PAUSED */;
        // Store off the current offset to restore with on resume.
        src.bufferPosition = _getCurrentTime() - src.bufferPosition;
        _stopSourceQueue(src);
#if OPENAL_DEBUG
        console.log('setSourceState pausing source ' + idx + ' at ' + src.bufferPosition.toFixed(4));
#endif
      }
    } else if (state === 0x1014 /* AL_STOPPED */) {
      if (src.state !== 0x1011 /* AL_INITIAL */) {
        src.state = 0x1014 /* AL_STOPPED */;
        src.buffersPlayed = src.queue.length;
        _stopSourceQueue(src);
#if OPENAL_DEBUG
        console.log('setSourceState stopping source ' + idx);
#endif
      }
    } else if (state == 0x1011 /* AL_INITIAL */) {
      if (src.state !== 0x1011 /* AL_INITIAL */) {
        src.state = 0x1011 /* AL_INITIAL */;
        src.bufferPosition = 0;
        src.buffersPlayed = 0;
#if OPENAL_DEBUG
        console.log('setSourceState initializing source ' + idx);
#endif
      }
    }
  },

  stopSourceQueue: function(src) {
    for (var i = 0; i < src.queue.length; i++) {
      var entry = src.queue[i];
      if (entry.src) {
        entry.src.stop(0);
        entry.src = null;
      }
    }
  },

=======
>>>>>>> 3090cdd7
  alGetError: function() {
    if (!AL.currentContext) {
      return 0xA004 /* AL_INVALID_OPERATION */;
    } else {
      // Reset error on get.
      var err = AL.currentContext.err;
      AL.currentContext.err = 0 /* AL_NO_ERROR */;
      return err;
    }
  },

  alcGetError__deps: ['alGetError'],
  alcGetError: function(device) {
    // We have only one audio device, so just return alGetError.
    return _alGetError();
  },

  alDeleteSources: function(count, sources) {
    if (!AL.currentContext) {
#if OPENAL_DEBUG
      console.error("alDeleteSources called without a valid context");
#endif
      AL.currentContext.err = 0xA004 /* AL_INVALID_OPERATION */;
      return;
    }
    for (var i = 0; i < count; ++i) {
      var sourceIdx = {{{ makeGetValue('sources', 'i*4', 'i32') }}} - 1;
      delete AL.currentContext.src[sourceIdx];
    }
  },

  alGenSources: function(count, sources) {
    if (!AL.currentContext) {
#if OPENAL_DEBUG
      console.error("alGenSources called without a valid context");
#endif
      AL.currentContext.err = 0xA004 /* AL_INVALID_OPERATION */;
      return;
    }
    for (var i = 0; i < count; ++i) {
      var gain = AL.currentContext.ctx.createGain();
      gain.connect(AL.currentContext.ctx.destination);
      AL.currentContext.src.push({
        state: 0x1011 /* AL_INITIAL */,
        queue: [],
        loop: false,
        get refDistance() {
          return this._refDistance || 1;
        },
        set refDistance(val) {
          this._refDistance = val;
          if (this.panner) this.panner.refDistance = val;
        },
        get maxDistance() {
          return this._maxDistance || 10000;
        },
        set maxDistance(val) {
          this._maxDistance = val;
          if (this.panner) this.panner.maxDistance = val;
        },
        get rolloffFactor() {
          return this._rolloffFactor || 1;
        },
        set rolloffFactor(val) {
          this._rolloffFactor = val;
          if (this.panner) this.panner.rolloffFactor = val;
        },
        get position() {
          return this._position || [0, 0, 0];
        },
        set position(val) {
          this._position = val;
          if (this.panner) this.panner.setPosition(val[0], val[1], val[2]);
        },
        get velocity() {
          return this._velocity || [0, 0, 0];
        },
        set velocity(val) {
          this._velocity = val;
          if (this.panner) this.panner.setVelocity(val[0], val[1], val[2]);
        },
        gain: gain,
        panner: null,
        buffersPlayed: 0,
        bufferPosition: 0
      });
      {{{ makeSetValue('sources', 'i*4', 'AL.currentContext.src.length', 'i32') }}};
    }
  },

  alSourcei__deps: ['updateSource'],
  alSourcei: function(source, param, value) {
    if (!AL.currentContext) {
#if OPENAL_DEBUG
      console.error("alSourcei called without a valid context");
#endif
      AL.currentContext.err = 0xA004 /* AL_INVALID_OPERATION */;
      return;
    }
    var src = AL.currentContext.src[source - 1];
    if (!src) {
#if OPENAL_DEBUG
      console.error("alSourcei called with an invalid source");
#endif
      AL.currentContext.err = 0xA001 /* AL_INVALID_NAME */;
      return;
    }
    switch (param) {
    case 0x1007 /* AL_LOOPING */:
      src.loop = (value === 1 /* AL_TRUE */);
      break;
    case 0x1009 /* AL_BUFFER */:
      var buffer = AL.currentContext.buf[value - 1];
      if (value == 0) {
        src.queue = [];
      } else {
        src.queue = [{ buffer: buffer }];
      }
      AL.updateSource(src);
      break;
    case 0x202 /* AL_SOURCE_RELATIVE */:
      if (value === 1 /* AL_TRUE */) {
        if (src.panner) {
          src.panner = null;
            
          // Disconnect from the panner.
          src.gain.disconnect();

          src.gain.connect(AL.currentContext.ctx.destination);
        }
      } else if (value === 0 /* AL_FALSE */) {
        if (!src.panner) {
          var panner = src.panner = AL.currentContext.ctx.createPanner();
          panner.panningModel = "equalpower";
          panner.distanceModel = "linear";
          panner.refDistance = src.refDistance;
          panner.maxDistance = src.maxDistance;
          panner.rolloffFactor = src.rolloffFactor;
          panner.setPosition(src.position[0], src.position[1], src.position[2]);
          panner.setVelocity(src.velocity[0], src.velocity[1], src.velocity[2]);
          panner.connect(AL.currentContext.ctx.destination);

          // Disconnect from the default source.
          src.gain.disconnect();

          src.gain.connect(panner);
        }
      } else {
        AL.currentContext.err = 0xA003 /* AL_INVALID_VALUE */;
      }
      break;
    default:
#if OPENAL_DEBUG
      console.log("alSourcei with param " + param + " not implemented yet");
#endif
      AL.currentContext.err = 0xA002 /* AL_INVALID_ENUM */;
      break;
    }
  },

  alSourcef: function(source, param, value) {
    if (!AL.currentContext) {
#if OPENAL_DEBUG
      console.error("alSourcef called without a valid context");
#endif
      AL.currentContext.err = 0xA004 /* AL_INVALID_OPERATION */;
      return;
    }
    var src = AL.currentContext.src[source - 1];
    if (!src) {
#if OPENAL_DEBUG
      console.error("alSourcef called with an invalid source");
#endif
      AL.currentContext.err = 0xA001 /* AL_INVALID_NAME */;
      return;
    }
    switch (param) {
    case 0x1003 /* AL_PITCH */:
#if OPENAL_DEBUG
      console.log("alSourcef was called with 0x1003 /* AL_PITCH */, but Web Audio does not support static pitch changes");
#endif
      break;
    case 0x100A /* AL_GAIN */:
      src.gain.gain.value = value;
      break;
    // case 0x100D /* AL_MIN_GAIN */:
    //   break;
    // case 0x100E /* AL_MAX_GAIN */:
    //   break;
    case 0x1023 /* AL_MAX_DISTANCE */:
      src.maxDistance = value;
      break;
    case 0x1021 /* AL_ROLLOFF_FACTOR */:
      src.rolloffFactor = value;
      break;
    // case 0x1022 /* AL_CONE_OUTER_GAIN */:
    //   break;
    // case 0x1001 /* AL_CONE_INNER_ANGLE */:
    //   break;
    // case 0x1002 /* AL_CONE_OUTER_ANGLE */:
    //   break;
    case 0x1020 /* AL_REFERENCE_DISTANCE */:
      src.refDistance = value;
      break;
    default:
#if OPENAL_DEBUG
      console.log("alSourcef with param " + param + " not implemented yet");
#endif
      AL.currentContext.err = 0xA002 /* AL_INVALID_ENUM */;
      break;
    }
  },

  alSource3f: function(source, param, v1, v2, v3) {
    if (!AL.currentContext) {
#if OPENAL_DEBUG
      console.error("alSource3f called without a valid context");
#endif
      AL.currentContext.err = 0xA004 /* AL_INVALID_OPERATION */;
      return;
    }
    var src = AL.currentContext.src[source - 1];
    if (!src) {
#if OPENAL_DEBUG
      console.error("alSource3f called with an invalid source");
#endif
      AL.currentContext.err = 0xA001 /* AL_INVALID_NAME */;
      return;
    }
    switch (param) {
    case 0x1004 /* AL_POSITION */:
      src.position = [v1, v2, v3];
      break;
    case 0x1006 /* AL_VELOCITY */:
      src.velocity = [v1, v2, v3];
      break;
    default:
#if OPENAL_DEBUG
      console.log("alSource3f with param " + param + " not implemented yet");
#endif
      AL.currentContext.err = 0xA002 /* AL_INVALID_ENUM */;
      break;
    }
  },

  alSourcefv__deps: ['alSource3f'],
  alSourcefv: function(source, param, value) {
    _alSource3f(source, param,
      {{{ makeGetValue('value', '0', 'float') }}},
      {{{ makeGetValue('value', '4', 'float') }}},
      {{{ makeGetValue('value', '8', 'float') }}});
  },

  alSourceQueueBuffers__deps: ["updateSource"],
  alSourceQueueBuffers: function(source, count, buffers) {
    if (!AL.currentContext) {
#if OPENAL_DEBUG
      console.error("alSourceQueueBuffers called without a valid context");
#endif
      AL.currentContext.err = 0xA004 /* AL_INVALID_OPERATION */;
      return;
    }
    var src = AL.currentContext.src[source - 1];
    if (!src) {
#if OPENAL_DEBUG
      console.error("alSourceQueueBuffers called with an invalid source");
#endif
      AL.currentContext.err = 0xA001 /* AL_INVALID_NAME */;
      return;
    }
    for (var i = 0; i < count; ++i) {
      var bufferIdx = {{{ makeGetValue('buffers', 'i*4', 'i32') }}};
      if (bufferIdx > AL.currentContext.buf.length) {
#if OPENAL_DEBUG
        console.error("alSourceQueueBuffers called with an invalid buffer");
#endif
        AL.currentContext.err = 0xA001 /* AL_INVALID_NAME */;
        return;
      }
    }

    for (var i = 0; i < count; ++i) {
      var bufferIdx = {{{ makeGetValue('buffers', 'i*4', 'i32') }}};
      var buffer = AL.currentContext.buf[bufferIdx - 1];
      src.queue.push({ buffer: buffer, src: null });
    }

    AL.updateSource(src);
  },

  alSourceUnqueueBuffers__deps: ["updateSource"],
  alSourceUnqueueBuffers: function(source, count, buffers) {
    if (!AL.currentContext) {
#if OPENAL_DEBUG
      console.error("alSourceUnqueueBuffers called without a valid context");
#endif
      AL.currentContext.err = 0xA004 /* AL_INVALID_OPERATION */;
      return;
    }
    var src = AL.currentContext.src[source - 1];
    if (!src) {
#if OPENAL_DEBUG
      console.error("alSourceUnqueueBuffers called with an invalid source");
#endif
      AL.currentContext.err = 0xA001 /* AL_INVALID_NAME */;
      return;
    }

    if (count > src.buffersPlayed) {
      AL.currentContext.err = 0xA003 /* AL_INVALID_VALUE */;
      return;
    }

    for (var i = 0; i < count; i++) {
      var entry = src.queue.shift();
      // Write the buffers index out to the return list.
      for (var j = 0; j < AL.currentContext.buf.length; j++) {
        var b = AL.currentContext.buf[j];
        if (b && b == entry.buffer) {
          {{{ makeSetValue('buffers', 'i*4', 'j+1', 'i32') }}};
          break;
        }
      }
      src.buffersPlayed--;
    }

    AL.updateSource(src);
  },

  alDeleteBuffers: function(count, buffers)
  {
    if (!AL.currentContext) {
#if OPENAL_DEBUG
      console.error("alDeleteBuffers called without a valid context");
#endif
      AL.currentContext.err = 0xA004 /* AL_INVALID_OPERATION */;
      return;
    }
    if (count > AL.currentContext.buf.length) {
      AL.currentContext.err = 0xA003 /* AL_INVALID_VALUE */;
      return;
    }

    for (var i = 0; i < count; ++i) {
      var bufferIdx = {{{ makeGetValue('buffers', 'i*4', 'i32') }}} - 1;

      // Make sure the buffer index is valid.
      if (bufferIdx >= AL.currentContext.buf.length || !AL.currentContext.buf[bufferIdx]) {
        AL.currentContext.err = 0xA001 /* AL_INVALID_NAME */;
        return;
      }

      // Make sure the buffer is no longer in use.
      var buffer = AL.currentContext.buf[bufferIdx];
      for (var j = 0; j < AL.currentContext.src.length; ++j) {
        var src = AL.currentContext.src[j];
        if (!src) {
          continue;
        }
        for (var k = 0; k < src.queue.length; k++) {
          if (buffer === src.queue[k].buffer) {
            AL.currentContext.err = 0xA004 /* AL_INVALID_OPERATION */;
            return;
          }
        }
      }
    }

    for (var i = 0; i < count; ++i) {
      var bufferIdx = {{{ makeGetValue('buffers', 'i*4', 'i32') }}} - 1;
      delete AL.currentContext.buf[bufferIdx];
    }
  },

  alGenBuffers: function(count, buffers) {
    if (!AL.currentContext) {
#if OPENAL_DEBUG
      console.error("alGenBuffers called without a valid context");
#endif
      AL.currentContext.err = 0xA004 /* AL_INVALID_OPERATION */;
      return;
    }
    for (var i = 0; i < count; ++i) {
      AL.currentContext.buf.push(null);
      {{{ makeSetValue('buffers', 'i*4', 'AL.currentContext.buf.length', 'i32') }}};
    }
  },

  alBufferData: function(buffer, format, data, size, freq) {
    if (!AL.currentContext) {
#if OPENAL_DEBUG
      console.error("alBufferData called without a valid context");
#endif
      AL.currentContext.err = 0xA004 /* AL_INVALID_OPERATION */;
      return;
    }
    if (buffer > AL.currentContext.buf.length) {
#if OPENAL_DEBUG
      console.error("alBufferData called with an invalid buffer");
#endif
      return;
    }
    var channels, bytes;
    switch (format) {
    case 0x1100 /* AL_FORMAT_MONO8 */:
      bytes = 1;
      channels = 1;
      break;
    case 0x1101 /* AL_FORMAT_MONO16 */:
      bytes = 2;
      channels = 1;
      break;
    case 0x1102 /* AL_FORMAT_STEREO8 */:
      bytes = 1;
      channels = 2;
      break;
    case 0x1103 /* AL_FORMAT_STEREO16 */:
      bytes = 2;
      channels = 2;
      break;
    default:
#if OPENAL_DEBUG
      console.error("alBufferData called with invalid format " + format);
#endif
      return;
    }
    try {
      AL.currentContext.buf[buffer - 1] = AL.currentContext.ctx.createBuffer(channels, size / (bytes * channels), freq);
    } catch (e) {
      AL.currentContext.err = 0xA003 /* AL_INVALID_VALUE */;
      return;
    }
    var buf = new Array(channels);
    for (var i = 0; i < channels; ++i) {
      buf[i] = AL.currentContext.buf[buffer - 1].getChannelData(i);
    }
    for (var i = 0; i < size / (bytes * channels); ++i) {
      for (var j = 0; j < channels; ++j) {
        switch (bytes) {
        case 1:
          var val = {{{ makeGetValue('data', 'i*channels+j', 'i8') }}} & 0xff;  // unsigned
          buf[j][i] = -1.0 + val * (2/256);
          break;
        case 2:
          var val = {{{ makeGetValue('data', '2*(i*channels+j)', 'i16') }}};
          buf[j][i] = val/32768;
          break;
        }
      }
    }
  },

  alSourcePlay__deps: ['setSourceState'],
  alSourcePlay: function(source) {
    if (!AL.currentContext) {
#if OPENAL_DEBUG
      console.error("alSourcePlay called without a valid context");
#endif
      AL.currentContext.err = 0xA004 /* AL_INVALID_OPERATION */;
      return;
    }
    var src = AL.currentContext.src[source - 1];
    if (!src) {
#if OPENAL_DEBUG
      console.error("alSourcePlay called with an invalid source");
#endif
      AL.currentContext.err = 0xA001 /* AL_INVALID_NAME */;
      return;
    }
    AL.setSourceState(src, 0x1012 /* AL_PLAYING */);
  },

  alSourceStop__deps: ['setSourceState'],
  alSourceStop: function(source) {
    if (!AL.currentContext) {
#if OPENAL_DEBUG
      console.error("alSourceStop called without a valid context");
#endif
      AL.currentContext.err = 0xA004 /* AL_INVALID_OPERATION */;
      return;
    }
    var src = AL.currentContext.src[source - 1];
    if (!src) {
#if OPENAL_DEBUG
      console.error("alSourceStop called with an invalid source");
#endif
      AL.currentContext.err = 0xA001 /* AL_INVALID_NAME */;
      return;
    }
    AL.setSourceState(src, 0x1014 /* AL_STOPPED */);
  },

  alSourcePause__deps: ['setSourceState'],
  alSourcePause: function(source) {
    if (!AL.currentContext) {
#if OPENAL_DEBUG
      console.error("alSourcePause called without a valid context");
#endif
      AL.currentContext.err = 0xA004 /* AL_INVALID_OPERATION */;
      return;
    }
    var src = AL.currentContext.src[source - 1];
    if (!src) {
#if OPENAL_DEBUG
      console.error("alSourcePause called with an invalid source");
#endif
      AL.currentContext.err = 0xA001 /* AL_INVALID_NAME */;
      return;
    }
    AL.setSourceState(src, 0x1013 /* AL_PAUSED */);
  },

  alGetSourcei__deps: ['updateSource'],
  alGetSourcei: function(source, param, value) {
    if (!AL.currentContext) {
#if OPENAL_DEBUG
      console.error("alGetSourcei called without a valid context");
#endif
      AL.currentContext.err = 0xA004 /* AL_INVALID_OPERATION */;
      return;
    }
    var src = AL.currentContext.src[source - 1];
    if (!src) {
#if OPENAL_DEBUG
      console.error("alGetSourcei called with an invalid source");
#endif
      AL.currentContext.err = 0xA001 /* AL_INVALID_NAME */;
      return;
    }

    // Being that we have no way to receive end events from buffer nodes,
    // we currently proccess and update a source's buffer queue every
    // ~QUEUE_INTERVAL milliseconds. However, this interval is not precise,
    // so we also forcefully update the source when alGetSourcei is queried
    // to aid in the common scenario of application calling alGetSourcei(AL_BUFFERS_PROCESSED)
    // to recycle buffers.
    AL.updateSource(src);

    switch (param) {
    case 0x202 /* AL_SOURCE_RELATIVE */:
      {{{ makeSetValue('value', '0', 'src.panner ? 1 : 0', 'i32') }}};
      break;
    case 0x1009 /* AL_BUFFER */:
      if (!src.queue.length) {
        {{{ makeSetValue('value', '0', '0', 'i32') }}};
      } else {
        // Find the first unprocessed buffer.
        var buffer = src.queue[src.buffersPlayed].buffer;
        // Return its index.
        for (var i = 0; i < AL.currentContext.buf.length; ++i) {
          if (buffer == AL.currentContext.buf[i]) {
            {{{ makeSetValue('value', '0', 'i+1', 'i32') }}};
            return;
          }
        }
        {{{ makeSetValue('value', '0', '0', 'i32') }}};
      }
      break;
    case 0x1010 /* AL_SOURCE_STATE */:
      {{{ makeSetValue('value', '0', 'src.state', 'i32') }}};
      break;
    case 0x1015 /* AL_BUFFERS_QUEUED */:
      {{{ makeSetValue('value', '0', 'src.queue.length', 'i32') }}}
      break;
    case 0x1016 /* AL_BUFFERS_PROCESSED */:
      if (src.loop) {
        {{{ makeSetValue('value', '0', '0', 'i32') }}}
      } else {
        {{{ makeSetValue('value', '0', 'src.buffersPlayed', 'i32') }}}
      }
      break;
    default:
      AL.currentContext.err = 0xA002 /* AL_INVALID_ENUM */;
      break;
    }
  },

  alGetSourcef: function(source, param, value) {
    if (!AL.currentContext) {
#if OPENAL_DEBUG
      console.error("alGetSourcef called without a valid context");
#endif
      AL.currentContext.err = 0xA004 /* AL_INVALID_OPERATION */;
      return;
    }
    var src = AL.currentContext.src[source - 1];
    if (!src) {
#if OPENAL_DEBUG
      console.error("alGetSourcef called with an invalid source");
#endif
      AL.currentContext.err = 0xA001 /* AL_INVALID_NAME */;
      return;
    }
    switch (param) {
    // case 0x1003 /* AL_PITCH */:
    //   break;
    case 0x100A /* AL_GAIN */:
      {{{ makeSetValue('value', '0', 'src.gain.gain.value', 'float') }}}
      break;
    // case 0x100D /* AL_MIN_GAIN */:
    //   break;
    // case 0x100E /* AL_MAX_GAIN */:
    //   break;
    case 0x1023 /* AL_MAX_DISTANCE */:
      {{{ makeSetValue('value', '0', 'src.maxDistance', 'float') }}}
      break;
    case 0x1021 /* AL_ROLLOFF_FACTOR */:
      {{{ makeSetValue('value', '0', 'src.rolloffFactor', 'float') }}}
      break;
    // case 0x1022 /* AL_CONE_OUTER_GAIN */:
    //   break;
    // case 0x1001 /* AL_CONE_INNER_ANGLE */:
    //   break;
    // case 0x1002 /* AL_CONE_OUTER_ANGLE */:
    //   break;
    case 0x1020 /* AL_REFERENCE_DISTANCE */:
      {{{ makeSetValue('value', '0', 'src.refDistance', 'float') }}}
      break;
    // case 0x1024 /* AL_SEC_OFFSET */:
    //   break;
    // case 0x1025 /* AL_SAMPLE_OFFSET */:
    //   break;
    // case 0x1026 /* AL_BYTE_OFFSET */:
    //   break;
    default:
      AL.currentContext.err = 0xA002 /* AL_INVALID_ENUM */;
      break;
    }
  },

  alDistanceModel: function(model) {
    if (model !== 0 /* AL_NONE */) {
#if OPENAL_DEBUG
      console.log("Only alDistanceModel(AL_NONE) is currently supported");
#endif
    }
  },

  alListenerfv: function(param, values) {
    if (!AL.currentContext) {
#if OPENAL_DEBUG
      console.error("alListenerfv called without a valid context");
#endif
      AL.currentContext.err = 0xA004 /* AL_INVALID_OPERATION */;
      return;
    }
    switch (param) {
    case 0x1004 /* AL_POSITION */:
      AL.currentContext.ctx.listener.setPosition(
          {{{ makeGetValue('values', '0', 'float') }}},
          {{{ makeGetValue('values', '4', 'float') }}},
          {{{ makeGetValue('values', '8', 'float') }}}
        );
      break;
    case 0x1006 /* AL_VELOCITY */:
      AL.currentContext.ctx.listener.setVelocity(
          {{{ makeGetValue('values', '0', 'float') }}},
          {{{ makeGetValue('values', '4', 'float') }}},
          {{{ makeGetValue('values', '8', 'float') }}}
        );
      break;
    case 0x100F /* AL_ORIENTATION */:
      AL.currentContext.ctx.listener.setOrientation(
          {{{ makeGetValue('values', '0', 'float') }}},
          {{{ makeGetValue('values', '4', 'float') }}},
          {{{ makeGetValue('values', '8', 'float') }}},
          {{{ makeGetValue('values', '12', 'float') }}},
          {{{ makeGetValue('values', '16', 'float') }}},
          {{{ makeGetValue('values', '20', 'float') }}}
        );
      break;
    default:
#if OPENAL_DEBUG
      console.log("alListenerfv with param " + param + " not implemented yet");
#endif
      AL.currentContext.err = 0xA002 /* AL_INVALID_ENUM */;
      break;
    }
  },

  alIsExtensionPresent: function(extName) {
    return 0;
  },

  alcIsExtensionPresent: function(device, extName) {
    return 0;
  },

  alGetString: function(param) {
    return allocate(intArrayFromString('NA'), 'i8', ALLOC_NORMAL);
  },

  alGetProcAddress: function(fname) {
    return 0;
  },

  alcGetString: function(param) {
    return allocate(intArrayFromString('NA'), 'i8', ALLOC_NORMAL);
  },

  alcGetProcAddress: function(device, fname) {
    return 0;
  },

  alDopplerFactor: function(value) {
  },

  alDopplerVelocity: function(value) {
  }
};

autoAddDeps(LibraryOpenAL, '$AL');
mergeInto(LibraryManager.library, LibraryOpenAL);
<|MERGE_RESOLUTION|>--- conflicted
+++ resolved
@@ -177,12 +177,6 @@
       return 0;
     }
   },
-  
-  getCurrentTime: function() {
-    // currentTime is frozen during execution, use perfomrance timers to 
-    // emulate the current time at call time
-    return (window['performance']['now']() - AL.currentContext.startTime) / 1000.0;
-  },
 
   alcCreateContext__deps: ['updateSources'],
   alcCreateContext: function(device, attrList) {
@@ -212,12 +206,7 @@
         err: 0,
         src: [],
         buf: [],
-<<<<<<< HEAD
-        interval: setInterval(function() { _updateSources(context); }, AL.QUEUE_INTERVAL),
-        startTime: window['performance']['now']()
-=======
         interval: setInterval(function() { AL.updateSources(context); }, AL.QUEUE_INTERVAL)
->>>>>>> 3090cdd7
       };
       AL.contexts.push(context);
       return AL.contexts.length;
@@ -226,133 +215,6 @@
     }
   },
 
-<<<<<<< HEAD
-  updateSources__deps: ['updateSource'],
-  updateSources: function(context) {
-    for (var i = 0; i < context.src.length; i++) {
-      _updateSource(context.src[i]);
-    }
-  },
-
-  updateSource__deps: ['setSourceState', 'getCurrentTime'],
-  updateSource: function(src) {
-#if OPENAL_DEBUG
-    var idx = AL.currentContext.src.indexOf(src);
-#endif
-    if (src.state !== 0x1012 /* AL_PLAYING */) {
-      return;
-    }
-
-    var currentTime = _getCurrentTime();
-    var startTime = src.bufferPosition;
-
-    for (var i = src.buffersPlayed; i < src.queue.length; i++) {
-      var entry = src.queue[i];
-
-      var startOffset = startTime - currentTime;
-      var endTime = startTime + entry.buffer.duration;
-
-      // Clean up old buffers.
-      if (currentTime >= endTime) {
-        // Update our location in the queue.
-        src.bufferPosition = endTime;
-        src.buffersPlayed = i + 1;
-
-        // Stop / restart the source when we hit the end.
-        if (src.buffersPlayed >= src.queue.length) {
-          if (src.loop) {
-            _setSourceState(src, 0x1012 /* AL_PLAYING */);
-          } else {
-            _setSourceState(src, 0x1014 /* AL_STOPPED */);
-          }
-        }
-      }
-      // Process all buffers that'll be played before the next tick.
-      else if (startOffset < (AL.QUEUE_LOOKAHEAD / 1000) && !entry.src) {
-        // If the start offset is negative, we need to offset the actual buffer.
-        var offset = Math.abs(Math.min(startOffset, 0));
-
-        entry.src = AL.currentContext.ctx.createBufferSource();
-        entry.src.buffer = entry.buffer;
-        entry.src.connect(src.gain);
-        entry.src.start(startTime, offset);
-        
-#if OPENAL_DEBUG
-        console.log('updateSource queuing buffer ' + i + ' for source ' + idx + ' at ' + startTime + ' (offset by ' + offset + ')');
-#endif
-      }
-
-      startTime = endTime;
-    }
-  },
-
-  setSourceState__deps: ['updateSource', 'stopSourceQueue', 'getCurrentTime'],
-  setSourceState: function(src, state) {
-#if OPENAL_DEBUG
-    var idx = AL.currentContext.src.indexOf(src);
-#endif
-    if (state === 0x1012 /* AL_PLAYING */) {
-      if (src.state !== 0x1013 /* AL_PAUSED */) {
-        src.state = 0x1012 /* AL_PLAYING */;
-        // Reset our position.
-        src.bufferPosition = _getCurrentTime();
-        src.buffersPlayed = 0;
-#if OPENAL_DEBUG
-        console.log('setSourceState resetting and playing source ' + idx);
-#endif
-      } else {
-        src.state = 0x1012 /* AL_PLAYING */;
-        // Use the current offset from src.bufferPosition to resume at the correct point.
-        src.bufferPosition = _getCurrentTime() - src.bufferPosition;
-#if OPENAL_DEBUG
-        console.log('setSourceState resuming source ' + idx + ' at ' + src.bufferPosition.toFixed(4));
-#endif
-      }
-      _stopSourceQueue(src);
-      _updateSource(src);
-    } else if (state === 0x1013 /* AL_PAUSED */) {
-      if (src.state === 0x1012 /* AL_PLAYING */) {
-        src.state = 0x1013 /* AL_PAUSED */;
-        // Store off the current offset to restore with on resume.
-        src.bufferPosition = _getCurrentTime() - src.bufferPosition;
-        _stopSourceQueue(src);
-#if OPENAL_DEBUG
-        console.log('setSourceState pausing source ' + idx + ' at ' + src.bufferPosition.toFixed(4));
-#endif
-      }
-    } else if (state === 0x1014 /* AL_STOPPED */) {
-      if (src.state !== 0x1011 /* AL_INITIAL */) {
-        src.state = 0x1014 /* AL_STOPPED */;
-        src.buffersPlayed = src.queue.length;
-        _stopSourceQueue(src);
-#if OPENAL_DEBUG
-        console.log('setSourceState stopping source ' + idx);
-#endif
-      }
-    } else if (state == 0x1011 /* AL_INITIAL */) {
-      if (src.state !== 0x1011 /* AL_INITIAL */) {
-        src.state = 0x1011 /* AL_INITIAL */;
-        src.bufferPosition = 0;
-        src.buffersPlayed = 0;
-#if OPENAL_DEBUG
-        console.log('setSourceState initializing source ' + idx);
-#endif
-      }
-    }
-  },
-
-  stopSourceQueue: function(src) {
-    for (var i = 0; i < src.queue.length; i++) {
-      var entry = src.queue[i];
-      if (entry.src) {
-        entry.src.stop(0);
-        entry.src = null;
-      }
-    }
-  },
-
-=======
->>>>>>> 3090cdd7
   alGetError: function() {
     if (!AL.currentContext) {
       return 0xA004 /* AL_INVALID_OPERATION */;
